# MagicInput.py
# Modern AI-powered input interface with image analysis capabilities

import os
import sys
import shutil
import tempfile
import urllib.request
import tkinter as tk
from tkinter import ttk, filedialog, scrolledtext, messagebox
from PIL import Image, ImageTk, ImageGrab
import datetime
import platform
import threading
from typing import Optional, Any, Sequence, cast
import time
import re
import json
import signal
import queue
from tkinterdnd2 import TkinterDnD, DND_FILES
from google import genai
from google.genai import types
import pystray
import ctypes
from ctypes import wintypes
from io import BytesIO

# ------------------------------------------------------------------ THEME SETTINGS
class Theme:
    """Modern theme system with clean design principles."""

    @staticmethod
    def dark():
        """Modern dark theme with refined colors."""
        return {
            "bg_primary": "#0F0F23",         # Deep navy background
            "bg_secondary": "#1A1A2E",       # Slightly lighter panels
            "bg_tertiary": "#16213E",        # Input backgrounds
            "bg_accent": "#0E4B99",          # Accent panels
            "bg_header": "#1A1A2E",          # Header background
            "text_primary": "#FFFFFF",       # Pure white text
            "text_secondary": "#A0A0B8",     # Muted text
            "text_tertiary": "#6C6C8A",      # Subtle text
            "fg_header": "#FFFFFF",          # Header text color
            "accent_blue": "#3B82F6",        # Primary blue
            "accent_purple": "#8B5CF6",      # Secondary purple
            "accent_green": "#10B981",       # Success green
            "accent_red": "#EF4444",         # Error red
            "accent_orange": "#F59E0B",      # Warning orange
            "accent_primary": "#8B5CF6",     # Primary accent color
            "accent_secondary": "#10B981",   # Secondary accent color
            "button_danger": "#EF4444",      # Danger button color
            "button_secondary": "#1A1A2E",   # Secondary button color
            "hover_primary": "#A855F7",      # Primary hover color
            "hover_secondary": "#2D2D44",    # Secondary hover color
            "hover_danger": "#F87171",       # Danger hover color
            "border": "#2D2D44",             # Subtle borders
            "shadow": "#000000",             # Shadows
            "gradient_start": "#1A1A2E",     # Gradient effects
            "gradient_end": "#16213E",
        }

    @staticmethod
    def light():
        """Modern light theme with clean aesthetics."""
        return {
            "bg_primary": "#FAFAFA",         # Clean white background
            "bg_secondary": "#F5F5F7",       # Light gray panels
            "bg_tertiary": "#FFFFFF",        # Pure white inputs
            "bg_accent": "#E8F2FF",          # Light blue accent
            "bg_header": "#F5F5F7",          # Header background
            "text_primary": "#1D1D1F",       # Almost black text
            "text_secondary": "#6E6E73",     # Gray text
            "text_tertiary": "#8E8E93",      # Light gray text
            "fg_header": "#1D1D1F",          # Header text color
            "accent_blue": "#007AFF",        # iOS blue
            "accent_purple": "#AF52DE",      # iOS purple
            "accent_green": "#34C759",       # iOS green
            "accent_red": "#FF3B30",         # iOS red
            "accent_orange": "#FF9500",      # iOS orange
            "accent_primary": "#AF52DE",     # Primary accent color
            "accent_secondary": "#34C759",   # Secondary accent color
            "button_danger": "#FF3B30",      # Danger button color
            "button_secondary": "#F5F5F7",   # Secondary button color
            "hover_primary": "#C77DFF",      # Primary hover color
            "hover_secondary": "#E8E8EA",    # Secondary hover color
            "hover_danger": "#FF6B6B",       # Danger hover color
            "border": "#D1D1D6",             # Light borders
            "shadow": "#00000020",           # Light shadows
            "gradient_start": "#F5F5F7",     # Light gradients
            "gradient_end": "#E8E8EA",
        }

    @staticmethod
    def get_current():
        """Get current theme based on system preferences."""
        return Theme.dark()  # Default to dark for modern look


class InputPopup:
    """A small, centred popup window that lets the user attach images and enter text/code."""

    CANVAS_HEIGHT = 160

    def __init__(self, root: tk.Tk):
        self.root = root
        # Default to dark theme
        self.current_theme = Theme.dark()
        self.is_dark_theme = True
        # App logo emoji
        self.app_icon_emoji = '🔮'
        self._configure_window()
        self._create_widgets()
        self._layout_widgets()
        self._enable_dnd()

        # Style for ttk widgets
        style = ttk.Style()
        style.configure("TLabelframe", background=self.current_theme["bg_primary"])
        style.configure("TLabelframe.Label", background=self.current_theme["bg_primary"], foreground=self.current_theme["text_secondary"])

        # Re-apply frameless after restore from minimize
        self.root.bind("<Map>", self._restore_override)

        # Threading and shutdown state
        self._tk_thread = threading.current_thread()
        self._shutdown_event = threading.Event()
        try:
            # Use non-parameterized annotation to avoid runtime evaluation issues
            self._tk_queue: queue.Queue = queue.Queue()
        except Exception:
            self._tk_queue = None  # type: ignore[assignment]
        self._queue_poller_after_id: Any | None = None
        try:
            self.root.after(50, self._process_tk_queue)
        except Exception:
            pass

        # Runtime data
        self.image_paths: list[str] = []
        # Store images fully in-memory (no disk paths). Each item: {"bytes": bytes, "name": str}
        self.images: list[dict[str, Any]] = []
        self.current_index = 0
        self.current_photo: ImageTk.PhotoImage | None = None
        self.temp_dir = tempfile.mkdtemp()
        self.app_dir = os.path.dirname(os.path.abspath(sys.argv[0]))
        # Apply composed title now that we know the running directory
        try:
            self._apply_title()
        except Exception:
            pass
        # Folder where all attachments and prompt logs are stored (hidden dot-folder)
        self.attachments_dir = os.path.join(self.app_dir, "MagicInput")
        os.makedirs(self.attachments_dir, exist_ok=True)
        # Debug log path
        self.log_path = os.path.join(self.attachments_dir, "debug.log")
        # Legacy/expected log filename for user visibility
        self.legacy_log_path = os.path.join(self.attachments_dir, "magicinput.log")
        # Prompt log paths
        self.prompt_log_path = os.path.join(self.attachments_dir, "MagicInput Prompt.txt")
        self.archive_path = os.path.join(self.attachments_dir, "Prompts Archive.txt")
        # Waiting placeholder text (keep wording as requested)
        self.waiting_placeholder = "sill waiting form user's prompt so run the command \"timeout 30\"."
        # Config file path for API keys
        self.config_path = os.path.join(self.app_dir, "MagicInput", "config.json")
        self.api_key: str | None = None
        # Multiple Gemini API keys support
        self.api_keys: list[str] = []
        self.active_key_index: int = 0
        # Default model (can be switched in Settings)
        self.model_name: str = "gemini-2.5-flash"
        # Whether to automatically refine the prompt before sending
        self.auto_refine: bool = False

        # Ensure logs show up at startup
        try:
            self._log_debug("MagicInput initialized; logging to debug.log and magicinput.log")
        except Exception:
            pass

        # Load existing config (API keys, model, UI)
        self._load_config()

        # Env var fallback for API key (append as a last-resort key)
        if not self.api_keys:
            env_key = os.environ.get("GEMINI_API_KEY")
            if env_key:
                self.api_keys = [env_key]
                self.active_key_index = 0
        # Keep legacy single api_key field in sync for downstream checks
        self.api_key = (self.api_keys[self.active_key_index]
                        if self.api_keys and 0 <= self.active_key_index < len(self.api_keys)
                        else None)

        # Configure Gemini client
        self._configure_gemini_client()
        self.file_paths: list[str] = []
        self.file_meta: dict[str, tuple[int,int,int]] = {}
        self.terminal_context_buffer: str = ""

        # Autocomplete state (for '@' mentions)
        self._ac_popup: tk.Toplevel | None = None
        self._ac_listbox: tk.Listbox | None = None
        self._ac_entries: list[str] = []
        self._ac_start_index: str | None = None  # Tk index string for '@' position

        # Create tray icon (Windows only, if pystray available)
        if platform.system() == 'Windows':
            self._create_tray_icon()

        # Ensure frameless window still shows in task-bar (Windows only)
        if platform.system() == 'Windows':
            self.root.after(100, self._ensure_taskbar_icon)

        # Archive the last prompt from the previous session if it exists
        try:
            if os.path.isfile(self.prompt_log_path):
                with open(self.prompt_log_path, "r", encoding="utf-8", errors="ignore") as f:
                    prev = f.read().strip()
                if prev and prev != self.waiting_placeholder:
                    sep = "\n" + ("-" * 50) + "\n"
                    timestamp = datetime.datetime.now().strftime("%Y-%m-%d %H:%M:%S")
                    new_entry = f"[{timestamp}] (from previous session)\n{prev}{sep}"
                    # Read existing archive content and prepend new entry at the top
                    existing_content = ""
                    try:
                        if os.path.isfile(self.archive_path):
                            with open(self.archive_path, "r", encoding="utf-8", errors="ignore") as f2:
                                existing_content = f2.read()
                    except Exception:
                        existing_content = ""
                    with open(self.archive_path, "w", encoding="utf-8") as arch:
                        arch.write(new_entry + existing_content)
        except Exception:
            pass # Ignore errors during this pre-flight check

        # Initialize prompt file with waiting placeholder and start countdown
        try:
            self._init_waiting_prompt(seconds=30)
        except Exception:
            pass

        # Play a short startup beep after the window initializes
        try:
            self.root.after(200, self._play_start_sound)
        except Exception:
            pass

    def _play_start_sound(self) -> None:
        """Play a short notification sound when the app opens."""
        try:
            if platform.system() == 'Windows':
                try:
                    import winsound  # type: ignore
                    # Preferred: play the user-provided WAV if present
                    wav_path = r"e:\\Developing Projects\\MagicInput\\Sound\\mixkit-negative-tone-interface-tap-2569.wav"
                    played = False
                    try:
                        if os.path.isfile(wav_path):
                            winsound.PlaySound(wav_path, winsound.SND_FILENAME | winsound.SND_ASYNC)
                            played = True
                    except Exception:
                        played = False
                    if not played:
                        # Sweet, light system sound as fallback
                        try:
                            winsound.PlaySound("SystemNotification", winsound.SND_ALIAS | winsound.SND_ASYNC)
                            played = True
                        except Exception:
                            played = False
                    if not played:
                        # Last resort fallbacks
                        try:
                            winsound.MessageBeep(winsound.MB_ICONASTERISK)
                        except Exception:
                            try:
                                winsound.Beep(880, 120)
                            except Exception:
                                pass
                except Exception:
                    # As a last resort, try Tk bell
                    try:
                        self.root.bell()
                    except Exception:
                        pass
            else:
                # Cross-platform best-effort bell
                try:
                    self.root.bell()
                except Exception:
                    pass
        except Exception:
            pass

    # ------------------------------------------------------------------ UI BUILDERS
    def _configure_window(self) -> None:
        # App metadata
        self.app_name = "MagicInput"

        self.root.title(self.app_name)
        self.root.resizable(False, False)
        # Custom frameless window (no native decorations)
        self.root.overrideredirect(True)
        # Do NOT keep always on top so it can sit behind other windows
        self.root.attributes('-topmost', False)
        
        width, height = 780, 700  # Larger window to reduce wrapping and improve layout
        x = (self.root.winfo_screenwidth() - width) // 2
        y = (self.root.winfo_screenheight() - height) // 3
        self.root.geometry(f"{width}x{height}+{x}+{y}")
        
        # Apply theme background
        self.root.configure(bg=self.current_theme["bg_primary"])
        
        # Configure fonts and styles
        self.title_font = ('Segoe UI', 12, 'bold')
        self.text_font = ('Consolas', 10)
        self.button_font = ('Segoe UI', 10)

    def _apply_title(self) -> None:
        """Set the window title to: '<codebase> - MagicInput - B Majnu (Developer)'."""
        try:
            codebase = os.path.basename(self.app_dir) if getattr(self, 'app_dir', None) else os.path.basename(os.getcwd())
        except Exception:
            codebase = ""
        full_title = f"{codebase} - {self.app_name} - B Majnu (Developer)" if codebase else f"{self.app_name} - B Majnu (Developer)"
        try:
            self.root.title(full_title)
        except Exception:
            pass
        try:
            if hasattr(self, 'title_lbl'):
                self.title_lbl.config(text=full_title)
        except Exception:
            pass

        style = ttk.Style()
        try:
            style.theme_use("vista")
        except tk.TclError:
            style.theme_use("clam")
        # Configure theme-aware TTK styles
        style.configure("TButton", padding=5, 
                       background=self.current_theme["bg_secondary"])
        style.configure("TLabel", background=self.current_theme["bg_primary"], 
                       foreground=self.current_theme["text_primary"], 
                       font=('Segoe UI', 10))
        style.configure("TFrame", background=self.current_theme["bg_primary"])

    def _create_widgets(self) -> None:
        # -------------------- Custom title bar -------------------- #
        self.title_bar = tk.Frame(self.root, bg=self.current_theme["bg_secondary"], 
                                 relief="flat", height=30)
        # Add emoji as app icon in title bar
        self.icon_lbl = tk.Label(self.title_bar, text=self.app_icon_emoji,
                                 font=('Segoe UI Emoji', 14),
                                 bg=self.current_theme['bg_secondary'],
                                 fg=self.current_theme['text_primary'])
        self.icon_lbl.pack(side=tk.LEFT, padx=(5, 0))
        self.title_lbl = tk.Label(self.title_bar, text=self.app_name, font=self.title_font,
                                 bg=self.current_theme["bg_secondary"], 
                                 fg=self.current_theme["text_primary"])

        # Theme toggle button (sun/moon icon)
        theme_icon = "☀" if self.is_dark_theme else "🌙"
        self.theme_btn = tk.Button(self.title_bar, text=theme_icon, 
                                  font=('Segoe UI', 10, 'bold'),
                                  bg=self.current_theme["bg_secondary"], 
                                  fg=self.current_theme["text_primary"], 
                                  relief="flat",
                                  command=self._toggle_theme)

        # Info (i) button to show developer details
        self.info_btn = tk.Button(self.title_bar, text="i", 
                                 font=('Segoe UI', 10, 'bold'),
                                 bg=self.current_theme["bg_secondary"], 
                                 fg=self.current_theme["text_primary"], 
                                 relief="flat",
                                 command=self._show_info)

        # Settings (gear) button
        self.settings_btn = tk.Button(self.title_bar, text="⚙", 
                                 font=('Segoe UI', 10, 'bold'),
                                 bg=self.current_theme["bg_secondary"], 
                                 fg=self.current_theme["text_primary"], 
                                 relief="flat",
                                 command=self._open_settings)

        # Minimize button (–)
        self.minimize_btn = tk.Button(
            self.title_bar,
            text="–",
            font=('Segoe UI', 10, 'bold'),
            bg=self.current_theme["bg_secondary"],
            fg=self.current_theme["text_primary"],
            relief="flat",
            command=self._minimize,
        )

        # Close button (×)
        self.close_btn = tk.Button(
            self.title_bar,
            text="×",
            font=('Segoe UI', 10, 'bold'),
            bg=self.current_theme["bg_secondary"],
            fg=self.current_theme["text_primary"],
            relief="flat",
            command=lambda: self.shutdown(source='close_button'),
        )

        # Attachment summary (always visible)
        self.attach_summary_var = tk.StringVar(value="")
        self.attach_summary_label = tk.Label(
            self.root,
            textvariable=self.attach_summary_var,
            font=self.text_font,
            bg=self.current_theme["bg_tertiary"],
            fg=self.current_theme["text_primary"],
            anchor="w",
            justify="left",
        )

        # Status line (for countdown / messages)
        self.status_var = tk.StringVar(value="")
        self.status_label = tk.Label(
            self.root,
            textvariable=self.status_var,
            font=('Segoe UI', 9),
            bg=self.current_theme["bg_primary"],
            fg=self.current_theme["text_secondary"],
            anchor="w",
            justify="left"
        )

        # Image preview canvas with better styling
        self.canvas = tk.Canvas(self.root, height=self.CANVAS_HEIGHT, 
                              bg=self.current_theme["bg_tertiary"], 
                              highlightthickness=1, 
                              highlightbackground=self.current_theme["border"])
        # Redraw placeholder when canvas is resized (avoids cropping)
        self.canvas.bind("<Configure>", lambda e: self._draw_placeholder())
        # Initial placeholder draw
        self._draw_placeholder()

        # Image section label
        self.img_label = tk.Label(self.root, text="Image Attachment", 
                                font=self.button_font,
                                bg=self.current_theme["bg_primary"], 
                                fg=self.current_theme["text_primary"], 
                                anchor="w")

        # Toolbar for image actions - more colorful buttons
        self.img_bar = tk.Frame(self.root, bg=self.current_theme["bg_primary"])
        self.add_btn = tk.Button(self.img_bar, text="Add Image", 
                               bg=self.current_theme["accent_blue"], 
                               fg=self.current_theme["text_primary"], 
                               font=self.button_font, relief="flat", 
                               command=self._add_image)
        self.remove_btn = tk.Button(self.img_bar, text="Remove", 
                                  bg=self.current_theme["accent_red"], 
                                  fg=self.current_theme["text_primary"], 
                                  font=self.button_font, relief="flat", 
                                  command=self._remove_image)
        self.prev_btn = tk.Button(self.img_bar, text="◀", width=3, 
                                bg=self.current_theme["bg_secondary"], 
                                fg=self.current_theme["text_primary"], 
                                font=self.button_font, relief="flat", 
                                command=self._prev_image)
        self.next_btn = tk.Button(self.img_bar, text="▶", width=3, 
                                bg=self.current_theme["bg_secondary"], 
                                fg=self.current_theme["text_primary"], 
                                font=self.button_font, relief="flat", 
                                command=self._next_image)
        self.counter_var = tk.StringVar(value="0/0")
        self.counter_lbl = tk.Label(self.img_bar, textvariable=self.counter_var,
                                  font=self.button_font, 
                                  bg=self.current_theme["bg_primary"], 
                                  fg=self.current_theme["text_primary"])
        self.file_btn = tk.Button(self.img_bar, text="Add File", 
                           bg=self.current_theme["accent_purple"], 
                           fg=self.current_theme["text_primary"], 
                           font=self.button_font, relief="flat", 
                           command=self._add_file)

        # Text section label
        self.text_label = tk.Label(self.root, text="Prompt", 
                                 font=self.button_font,
                                 bg=self.current_theme["bg_primary"], 
                                 fg=self.current_theme["text_primary"], 
                                 anchor="w")
        
        # Text / code input with scrollbar, larger height, and editor features
        self.text_input = scrolledtext.ScrolledText(
            self.root, wrap=tk.WORD, height=12, font=self.text_font,
            bg=self.current_theme["bg_tertiary"], 
            fg=self.current_theme["text_primary"],
            insertbackground=self.current_theme["accent_blue"]
        )
        self.text_input.configure(undo=True, maxundo=1000, autoseparators=True)
        self.text_input.bind("<KeyRelease>", self._on_key_release)

        # --- Basic text editor shortcuts ---
        def _undo(e):
            try:
                self.text_input.edit_undo()
            except Exception:
                pass
            return "break"

        def _redo(e):
            try:
                self.text_input.edit_redo()
            except Exception:
                pass
            return "break"

        def _cut(e):
            self.text_input.event_generate('<<Cut>>')
            return "break"

        def _copy(e):
            self.text_input.event_generate('<<Copy>>')
            return "break"

        def _paste(e):
            self.text_input.event_generate('<<Paste>>')
            return "break"

        def _select_all(e):
            self.text_input.tag_add('sel', '1.0', 'end-1c')
            return "break"

        def _move_sel_up(e):
            ti = self.text_input
            try:
                start = ti.index('sel.first'); end = ti.index('sel.last')
            except tk.TclError:
                start = ti.index('insert linestart'); end = ti.index('insert lineend')
            start_ls = ti.index(f"{start} linestart")
            if ti.compare(start_ls, '==', '1.0'):
                return "break"
            end_le = ti.index(f"{end} lineend +1c")
            prev_ls = ti.index(f"{start_ls} -1 line linestart")
            prev_le = ti.index(f"{start_ls} -1 line lineend +1c")
            prev_text = ti.get(prev_ls, prev_le)
            sel_text = ti.get(start_ls, end_le)
            ti.delete(prev_ls, end_le)
            ti.insert(prev_ls, sel_text + prev_text)
            ti.tag_remove('sel', '1.0', 'end')
            ti.tag_add('sel', prev_ls, ti.index(f"{prev_ls} + {len(sel_text)}c"))
            ti.see(prev_ls)
            return "break"

        def _move_sel_down(e):
            ti = self.text_input
            try:
                start = ti.index('sel.first'); end = ti.index('sel.last')
            except tk.TclError:
                start = ti.index('insert linestart'); end = ti.index('insert lineend')
            start_ls = ti.index(f"{start} linestart")
            end_le = ti.index(f"{end} lineend +1c")
            next_ls = ti.index(f"{end_le} linestart")
            if ti.compare(next_ls, '>=', 'end-1c'):
                return "break"
            next_le = ti.index(f"{next_ls} lineend +1c")
            sel_text = ti.get(start_ls, end_le)
            next_text = ti.get(next_ls, next_le)
            ti.delete(start_ls, next_le)
            ti.insert(start_ls, next_text + sel_text)
            new_start = ti.index(f"{start_ls} + {len(next_text)}c")
            ti.tag_remove('sel', '1.0', 'end')
            ti.tag_add('sel', new_start, ti.index(f"{new_start} + {len(sel_text)}c"))
            ti.see(new_start)
            return "break"

        # Bind editor shortcuts
        self.text_input.bind('<Control-z>', _undo)
        self.text_input.bind('<Control-Z>', _undo)
        self.text_input.bind('<Control-y>', _redo)
        self.text_input.bind('<Control-Y>', _redo)
        self.text_input.bind('<Control-Shift-z>', _redo)
        self.text_input.bind('<Control-Shift-Z>', _redo)
        self.text_input.bind('<Control-x>', _cut)
        self.text_input.bind('<Control-c>', _copy)
        self.text_input.bind('<Control-v>', _paste)
        self.text_input.bind('<Control-a>', _select_all)
        self.text_input.bind('<Alt-Up>', _move_sel_up)
        self.text_input.bind('<Alt-Down>', _move_sel_down)

        # Bottom buttons container (auto-size to fit added controls)
        self.btn_frame = tk.Frame(self.root, 
                                 bg=self.current_theme["bg_primary"])
        
        # Colored action buttons with hover effect
        self.clear_btn = tk.Button(self.btn_frame, text="Clear", 
                                 font=self.button_font,
                                 bg=self.current_theme["bg_secondary"], 
                                 fg=self.current_theme["text_primary"], 
                                 relief="flat", command=self._clear)
        self.send_btn = tk.Button(self.btn_frame, text="Send", 
                                font=self.button_font,
                                bg=self.current_theme["accent_green"], 
                                fg=self.current_theme["text_primary"], 
                                relief="flat", command=self._send)
        self.send_close_btn = tk.Button(self.btn_frame, text="Send & Close", 
                                      font=self.button_font,
                                      bg=self.current_theme["accent_blue"], 
                                      fg=self.current_theme["text_primary"], 
                                      relief="flat", 
                                      command=self._send_and_close)
        self.refine_btn = tk.Button(self.btn_frame, text="Refine", 
                               font=self.button_font,
                               bg=self.current_theme["accent_orange"], 
                               fg=self.current_theme["text_primary"], 
                               relief="flat", command=self._refine_prompt)
        # Dedicated Describe controls section (below image toolbar)
        self.describe_controls_frame = tk.Frame(self.root, bg=self.current_theme["bg_primary"])

        # Container for context toggles and mode selectors with a border
        self.options_frame = ttk.LabelFrame(self.describe_controls_frame, text="Options", style="TLabelframe")

        # Mode toggle: Plan | Describe | Combine
        self.mode_var = tk.StringVar(value="plan")
        self.mode_frame = tk.Frame(self.options_frame, bg=self.current_theme["bg_primary"])
        self.mode_conn_rb = tk.Radiobutton(
            self.mode_frame,
            text="Plan",
            value="plan",
            variable=self.mode_var,
            bg=self.current_theme["bg_primary"],
            fg=self.current_theme["text_primary"],
            selectcolor=self.current_theme["bg_secondary"],
            activebackground=self.current_theme["bg_primary"],
            activeforeground=self.current_theme["text_primary"],
            command=self._on_prefs_changed
        )
        self.mode_desc_rb = tk.Radiobutton(
            self.mode_frame,
            text="Describe",
            value="describe",
            variable=self.mode_var,
            bg=self.current_theme["bg_primary"],
            fg=self.current_theme["text_primary"],
            selectcolor=self.current_theme["bg_secondary"],
            activebackground=self.current_theme["bg_primary"],
            activeforeground=self.current_theme["text_primary"],
            command=self._on_prefs_changed
        )
        self.mode_comb_rb = tk.Radiobutton(
            self.mode_frame,
            text="Combine",
            value="combine",
            variable=self.mode_var,
            bg=self.current_theme["bg_primary"],
            fg=self.current_theme["text_primary"],
            selectcolor=self.current_theme["bg_secondary"],
            activebackground=self.current_theme["bg_primary"],
            activeforeground=self.current_theme["text_primary"],
            command=self._on_prefs_changed
        )

        self.visionize_btn = tk.Button(self.btn_frame, text="Visionize", 
                               font=self.button_font,
                               bg=self.current_theme["accent_purple"], 
                               fg=self.current_theme["text_primary"], 
                               relief="flat", command=self._describe_image)
        
        self.visionize_send_btn = tk.Button(self.btn_frame, text="Visionize & Send", 
                               font=self.button_font,
                               bg=self.current_theme["accent_purple"], 
                               fg=self.current_theme["text_primary"], 
                               relief="flat", command=self._visionize_and_send)

        # Include context checkbox for Describe Image
        # Second-row container for context toggles (inside options frame)
        self.ctx_frame = tk.Frame(self.options_frame, bg=self.current_theme["bg_primary"])

        self.include_context_var = tk.BooleanVar(value=True)
        self.include_context_chk = tk.Checkbutton(
            self.ctx_frame,
            text="Include context",
            variable=self.include_context_var,
            bg=self.current_theme["bg_primary"],
            fg=self.current_theme["text_primary"],
            selectcolor=self.current_theme["bg_primary"],
            activebackground=self.current_theme["bg_primary"],
            activeforeground=self.current_theme["text_primary"],
            command=lambda: (self._on_toggle_include_context(), self._on_prefs_changed())
        )

        # Per-context toggles
        self.include_project_var = tk.BooleanVar(value=True)
        self.include_project_chk = tk.Checkbutton(
            self.ctx_frame,
            text="Project brief",
            variable=self.include_project_var,
            bg=self.current_theme["bg_primary"],
            fg=self.current_theme["text_primary"],
            selectcolor=self.current_theme["bg_primary"],
            activebackground=self.current_theme["bg_primary"],
            activeforeground=self.current_theme["text_primary"],
            command=self._on_prefs_changed
        )

        self.include_archive_var = tk.BooleanVar(value=True)
        self.include_archive_chk = tk.Checkbutton(
            self.ctx_frame,
            text="Prompts archive",
            variable=self.include_archive_var,
            bg=self.current_theme["bg_primary"],
            fg=self.current_theme["text_primary"],
            selectcolor=self.current_theme["bg_primary"],
            activebackground=self.current_theme["bg_primary"],
            activeforeground=self.current_theme["text_primary"],
            command=self._on_prefs_changed
        )

        self.include_terminal_var = tk.BooleanVar(value=True)
        self.include_terminal_chk = tk.Checkbutton(
            self.ctx_frame,
            text="Terminal",
            variable=self.include_terminal_var,
            bg=self.current_theme["bg_primary"],
            fg=self.current_theme["text_primary"],
            selectcolor=self.current_theme["bg_primary"],
            activebackground=self.current_theme["bg_primary"],
            activeforeground=self.current_theme["text_primary"],
            command=self._on_prefs_changed
        )

        self.include_footer_var = tk.BooleanVar(value=True)
        self.include_footer_chk = tk.Checkbutton(
            self.ctx_frame,
            text="Footer",
            variable=self.include_footer_var,
            bg=self.current_theme["bg_primary"],
            fg=self.current_theme["text_primary"],
            selectcolor=self.current_theme["bg_primary"],
            activebackground=self.current_theme["bg_primary"],
            activeforeground=self.current_theme["text_primary"],
            command=self._on_prefs_changed
        )

        # Button to preload/paste terminal context
        self.terminal_ctx_btn = tk.Button(
            self.btn_frame,
            text="Terminal…",
            font=self.button_font,
            bg=self.current_theme["bg_secondary"],
            fg=self.current_theme["text_primary"],
            relief="flat",
            command=self._open_terminal_context_dialog
        )
        
        # Add hover effects
        for btn in (self.add_btn, self.file_btn, self.remove_btn, self.prev_btn, self.next_btn,
                   self.clear_btn, self.refine_btn, self.send_btn, self.send_close_btn, 
                   self.visionize_btn, self.visionize_send_btn,
                   self.info_btn, self.settings_btn, self.theme_btn, self.minimize_btn, self.close_btn):
            btn.bind("<Enter>", lambda e, b=btn: self._on_hover(b, True))
            btn.bind("<Leave>", lambda e, b=btn: self._on_hover(b, False))

        # Ensure the custom title text is applied to the title label once it's created
        try:
            self._apply_title()
        except Exception:
            pass

    def _layout_widgets(self) -> None:
        # Title bar layout
        self.title_bar.pack(fill=tk.X)
        self.title_lbl.pack(side=tk.LEFT, padx=10)

        # Attachment summary line
        self.attach_summary_label.pack(fill=tk.X, padx=10, pady=(0, 4))
        self.status_label.pack(fill=tk.X, padx=10, pady=(0, 6))
        self.close_btn.pack(side=tk.RIGHT, padx=5)
        self.minimize_btn.pack(side=tk.RIGHT)
        self.info_btn.pack(side=tk.RIGHT)
        self.settings_btn.pack(side=tk.RIGHT)
        self.theme_btn.pack(side=tk.RIGHT, padx=5)
        
        # Allow dragging window from custom title bar
        self.title_bar.bind("<ButtonPress-1>", self._start_move)
        self.title_bar.bind("<B1-Motion>", self._on_move)

        # Image section
        self.img_label.pack(fill=tk.X, padx=10, pady=(10, 5), anchor="w")
        self.canvas.pack(fill=tk.X, padx=10, pady=(0, 5))

        # Image toolbar
        self.img_bar.pack(fill=tk.X, padx=10, pady=(0, 10))
        # Reorganized spacing for clearer alignment: Add Image, Add File, Remove
        self.add_btn.pack(side=tk.LEFT, ipady=2, ipadx=6)
        self.file_btn.pack(side=tk.LEFT, padx=(6, 0), ipady=2, ipadx=6)
        self.remove_btn.pack(side=tk.LEFT, padx=(6, 0), ipady=2, ipadx=6)
        self.prev_btn.pack(side=tk.RIGHT)
        self.next_btn.pack(side=tk.RIGHT, padx=(0, 5))
        self.counter_lbl.pack(side=tk.RIGHT, padx=5)

        # Describe controls section (between image toolbar and text area)
        self.describe_controls_frame.pack(fill=tk.X, padx=10, pady=(0, 8))
        # Options frame containing toggles and modes
        self.options_frame.pack(fill=tk.X, padx=0, pady=(4, 0))
        self.ctx_frame.pack(side=tk.LEFT, fill=tk.X, padx=5, pady=2)
        self.mode_frame.pack(side=tk.LEFT, padx=5, pady=2)
        self.mode_conn_rb.pack(side=tk.LEFT)
        self.mode_desc_rb.pack(side=tk.LEFT, padx=(6,0))
        self.mode_comb_rb.pack(side=tk.LEFT, padx=(6,0))
        self.include_context_chk.pack(side=tk.LEFT, padx=(0,8))
        self.include_project_chk.pack(side=tk.LEFT, padx=(0,8))
        self.include_archive_chk.pack(side=tk.LEFT, padx=(0,8))
        self.include_terminal_chk.pack(side=tk.LEFT, padx=(0,8))
        self.include_footer_chk.pack(side=tk.LEFT, padx=(0,8))

        # Text section
        self.text_label.pack(fill=tk.X, padx=10, pady=(0, 5), anchor="w")
        # Extra spacing below input for visual comfort before buttons
        self.text_input.pack(fill=tk.X, expand=False, padx=10, pady=(0, 16))

        # Bottom buttons anchored to bottom
        self.btn_frame.pack(side=tk.BOTTOM, fill=tk.X, padx=10, pady=(0, 10))
        
        # Top row (actions)
        self.terminal_ctx_btn.pack(side=tk.LEFT, pady=6, ipady=3, ipadx=8)
        self.clear_btn.pack(side=tk.LEFT, padx=(5,0), pady=6, ipady=3, ipadx=8)
        self.refine_btn.pack(side=tk.LEFT, padx=(5,0), pady=6, ipady=3, ipadx=8)
        self.send_close_btn.pack(side=tk.RIGHT, pady=6, ipady=3, ipadx=8)
        self.send_btn.pack(side=tk.RIGHT, padx=(0, 5), pady=6, ipady=3, ipadx=8)
        self.visionize_btn.pack(side=tk.RIGHT, padx=(0, 5), pady=6, ipady=3, ipadx=8)
        self.visionize_send_btn.pack(side=tk.RIGHT, padx=(0, 5), pady=6, ipady=3, ipadx=8)

        # Sync state and update layout/status
        self._on_toggle_include_context()
        try:
            self.status_var.set("🧩 Describe controls ready")
            self.root.update_idletasks()
        except Exception:
            pass

        # ------------------------------------------------------------------ KEYBOARD SHORTCUTS
        # Ctrl+Enter -> Send
        self.root.bind_all('<Control-Return>', lambda e: self._send_and_close())
        # Ctrl+V -> Paste image from clipboard
        self.root.bind_all('<Control-v>', lambda e: self._paste_clipboard_image())

    def _on_toggle_include_context(self) -> None:
        """Enable/disable per-context toggles based on Include context."""
        try:
            state = tk.NORMAL if self.include_context_var.get() else tk.DISABLED
            for chk in (self.include_project_chk, self.include_archive_chk, self.include_terminal_chk):
                chk.config(state=state)
            term_btn_state = tk.NORMAL if (self.include_context_var.get() and self.include_terminal_var.get()) else tk.DISABLED
            self.terminal_ctx_btn.config(state=term_btn_state)
        except Exception:
            pass

    def _on_prefs_changed(self) -> None:
        """Placeholder for persisting UI preferences; keeps dependent controls in sync."""
        try:
            term_btn_state = tk.NORMAL if (self.include_context_var.get() and self.include_terminal_var.get()) else tk.DISABLED
            self.terminal_ctx_btn.config(state=term_btn_state)
        except Exception:
            pass

    def _enable_dnd(self) -> None:
        # Canvas accepts image files; text area accepts files whose contents are inserted.
        self.canvas.drop_target_register(DND_FILES)  # type: ignore
        self.canvas.dnd_bind("<<Drop>>", self._on_canvas_drop)  # type: ignore
        self.text_input.drop_target_register(DND_FILES)  # type: ignore
        self.text_input.dnd_bind("<<Drop>>", self._on_text_drop)  # type: ignore

    # ------------------------------------------------------------------ IMAGE HANDLING
    def _draw_placeholder(self) -> None:
        self.canvas.delete("all")
        w = self.canvas.winfo_width() or self.canvas.winfo_reqwidth()
        h = self.CANVAS_HEIGHT
        # Draw a nicer placeholder with icon-like appearance
        self.canvas.create_rectangle(w//2-40, h//2-30, w//2+40, h//2+30,
                                   outline=self.current_theme["border"], 
                                   fill=self.current_theme["bg_tertiary"])
        self.canvas.create_line(w//2-20, h//2, w//2+20, h//2, 
                              fill=self.current_theme["text_secondary"])
        self.canvas.create_line(w//2, h//2-20, w//2, h//2+20, 
                              fill=self.current_theme["text_secondary"])
        self.canvas.create_text(w//2, h//2+50, text="Drag & drop image or click 'Add Image'", 
                              fill=self.current_theme["text_secondary"], 
                              font=('Segoe UI', 9))
        self.current_photo = None

    def _update_counter(self) -> None:
        total = len(self.images)
        current = self.current_index + 1 if total else 0
        self.counter_var.set(f"{current}/{total}")

    def _refresh_summary(self) -> None:
        """Update the one-line attachment summary shown under the title bar."""
        parts: list[str] = []
        for p in self.file_paths:
            meta = self.file_meta.get(p)
            if meta:
                s_line, e_line, total = meta
                label = f"📄 {os.path.basename(p)} ({s_line}-{e_line}/{total})"
            else:
                label = f"📄 {os.path.basename(p)}"
            parts.append(label)

        # Show generic image labels without any file paths
        parts.extend(f"🖼 Image {i+1}" for i in range(len(self.images)))
        self.attach_summary_var.set("  |  ".join(parts))

    def _add_image(self) -> None:
        paths = filedialog.askopenfilenames(title="Select image(s)", filetypes=[("Images", "*.png *.jpg *.jpeg *.gif *.bmp")])
        if paths:
            threading.Thread(target=self._process_images_thread, args=(paths,)).start()

    def _process_images_thread(self, paths: tuple) -> None:
        for p in paths:
            try:
                with Image.open(p) as img:
                    try:
                        img = img.convert("RGBA")
                    except Exception:
                        pass
                    buf = BytesIO()
                    img.save(buf, format="PNG")
                    buf.seek(0)
                    data = {"bytes": buf.getvalue(), "name": os.path.basename(p)}
                # Add to UI/in-memory on main thread
                self.root.after(0, lambda d=data: self._add_image_to_ui(d))
            except Exception as e:
                self.root.after(0, lambda err=e: messagebox.showerror("Error", f"Failed to add image: {err}"))

    def _add_image_to_ui(self, img_data: dict[str, Any]) -> None:
        """Append an in-memory image and update the UI without inserting any path mentions."""
        self.images.append(img_data)
        self.current_index = len(self.images) - 1
        self._show_current_image()
        self._update_counter()
        self._refresh_summary()

    def _store_image(self, src_path: str) -> None:
        """Load an image from disk and store it in-memory (no path persistence)."""
        try:
            with Image.open(src_path) as img:
                try:
                    img = img.convert("RGBA")
                except Exception:
                    pass
                buf = BytesIO()
                img.save(buf, format="PNG")
                buf.seek(0)
                self.images.append({"bytes": buf.getvalue(), "name": os.path.basename(src_path)})
            self._refresh_summary()
        except Exception as e:
            messagebox.showerror("Error", f"Failed to add image: {e}")

    def _show_current_image(self) -> None:
        if not self.images:
            self._draw_placeholder()
            return
        img_data = self.images[self.current_index]
        threading.Thread(target=self._load_image_for_display, args=(img_data,)).start()

    def _load_image_for_display(self, img_data: dict[str, Any]) -> None:
        try:
            img = Image.open(BytesIO(img_data.get("bytes", b"")))
            canvas_w = self.canvas.winfo_width() or self.canvas.winfo_reqwidth()
            canvas_h = self.CANVAS_HEIGHT
            img.thumbnail((canvas_w - 4, canvas_h - 4))
            photo = ImageTk.PhotoImage(img)
            self.root.after(0, lambda: self._update_image_canvas(photo))
        except Exception as e:
            self.root.after(0, lambda: messagebox.showerror("Error", f"Cannot display image: {e}"))
            self.root.after(0, lambda: (self.images.pop(self.current_index) if self.images else None))
            self.root.after(0, self._update_counter)
            self.root.after(0, self._draw_placeholder)

    def _update_image_canvas(self, photo: ImageTk.PhotoImage) -> None:
        self.canvas.delete("all")
        self.current_photo = photo
        canvas_w = self.canvas.winfo_width() or self.canvas.winfo_reqwidth()
        canvas_h = self.CANVAS_HEIGHT
        self.canvas.create_image(canvas_w // 2, canvas_h // 2, image=self.current_photo)

    def _log_debug(self, msg: str, exc: Exception | None = None) -> None:
        """Append debug messages to a log file in `MagicInput/` with timestamp."""
        try:
            ts = datetime.datetime.now().strftime("%Y-%m-%d %H:%M:%S")
            line = f"[{ts}] {msg}\n"
            if exc is not None:
                import traceback
                line += traceback.format_exc() + "\n"
            # Write to both standard and legacy log files
            try:
                with open(self.log_path, "a", encoding="utf-8") as f:
                    f.write(line)
            except Exception:
                pass
            try:
                with open(self.legacy_log_path, "a", encoding="utf-8") as f2:
                    f2.write(line)
            except Exception:
                pass
        except Exception:
            pass

    def _remove_image(self) -> None:
        if not self.images:
            return
        del self.images[self.current_index]
        self.current_index = max(0, self.current_index - 1)
        self._show_current_image()
        self._update_counter()
        self._refresh_summary()

    def _next_image(self) -> None:
        if not self.images:
            return
        self.current_index = (self.current_index + 1) % len(self.images)
        self._show_current_image()
        self._update_counter()

    def _prev_image(self) -> None:
        if not self.images:
            return
        self.current_index = (self.current_index - 1) % len(self.images)
        self._show_current_image()
        self._update_counter()

    def _add_file(self) -> None:
        paths = filedialog.askopenfilenames(title="Select file(s)", initialdir=self.app_dir)
        if paths:
            threading.Thread(target=self._process_files_thread, args=(paths,)).start()

    def _process_files_thread(self, paths: tuple) -> None:
        for p in paths:
            try:
                _, ext = os.path.splitext(p)
                existing_nums = []
                for fname in os.listdir(self.attachments_dir):
                    if fname.startswith("MagicInput File "):
                        try:
                            num_part = fname.split("MagicInput File ")[1].split(".")[0]
                            existing_nums.append(int(num_part))
                        except (IndexError, ValueError):
                            pass
                next_num = max(existing_nums, default=0) + 1
                dest = os.path.join(self.attachments_dir, f"MagicInput File {next_num}{ext}")
                shutil.copy(p, dest)
                self.root.after(0, lambda d=dest: self._add_file_to_ui(d))
            except Exception as e:
                self.root.after(0, lambda err=e: messagebox.showerror("Error", f"Failed to add file: {err}"))

    def _add_file_to_ui(self, dest_path: str) -> None:
        self.file_paths.append(dest_path)
        self._insert_file_mention(dest_path)
        self._refresh_summary()

    # ------------------------------------------------------------------ DRAG-AND-DROP EVENTS
    def _on_canvas_drop(self, event):  # noqa: N802 (tkinter callback name)
        image_paths_to_process = []
        file_paths_to_process = []
        for filepath in self.root.tk.splitlist(event.data):
            lower = filepath.lower()
            if lower.endswith((".png", ".jpg", ".jpeg", ".gif", ".bmp")):
                image_paths_to_process.append(filepath)
            else:
                file_paths_to_process.append(filepath)
        
        if image_paths_to_process:
            threading.Thread(target=self._process_images_thread, args=(image_paths_to_process,)).start()
        
        for p in file_paths_to_process:
            threading.Thread(target=self._process_files_thread, args=([p],)).start()

    def _on_text_drop(self, event):  # noqa: N802
        filepath = self.root.tk.splitlist(event.data)[0]
        if os.path.isfile(filepath):
            try:
                with open(filepath, "r", encoding="utf-8") as f:
                    self.text_input.insert(tk.END, f.read())
            except Exception as e:
                messagebox.showerror("Error", f"Cannot read file: {e}")

    # ------------------------------------------------------------------ BUTTON COMMANDS
    def _clear(self) -> None:
        if messagebox.askyesno("Confirm", "Clear all inputs?"):
            self.images.clear()
            self.current_index = 0
            self.text_input.delete("1.0", tk.END)
            self._draw_placeholder()
            self._update_counter()
            self._refresh_summary()

    def _collect_data(self) -> str:
        """Gather user input and attachment paths as formatted text."""
        text = self.text_input.get("1.0", tk.END).strip()

        # ----------------------------------------------------
        # Append footer directive based on attachment types
        # ----------------------------------------------------
        footer_parts: list[str] = []

        # Determine if any images are present
        if self.images:
            footer_parts.append("screenshot/image")

        # Classify files between code and other attachments
        code_exts = {
            ".py", ".js", ".ts", ".tsx", ".jsx", ".c", ".cpp", ".h", ".hpp", ".cs", ".java",
            ".rb", ".go", ".rs", ".swift", ".kt", ".kts", ".php", ".pl", ".sh", ".bat", ".cmd",
            ".sql", ".xml", ".json", ".yaml", ".yml", ".css", ".scss", ".html", ".htm", ".md",
            ".txt",
        }

        code_found = False
        other_found = False
        for p in self.file_paths:
            _, ext = os.path.splitext(p)
            if ext.lower() in code_exts:
                code_found = True
            else:
                other_found = True

        if code_found:
            footer_parts.append("Code/file")
        if other_found and not code_found:
            # Only non-code files present ➔ treat as generic attachment
            footer_parts.append("attachement")
        elif other_found and code_found:
            # Both code and other attachment types present ➔ mention both
            footer_parts.append("attachement")

        # Build footer sentence
        footer_line = ""
        # If an image is present, use the requested phrasing instead of the previous generic line
        if self.images:
            footer_line = (
                "Please take a screenshot of the current page to understand properly my requirements. "
                "After analyzing it, start implementing."
            )
        elif footer_parts:
            if len(footer_parts) == 1:
                parts_str = footer_parts[0]
            else:
                parts_str = " and ".join(footer_parts)
            footer_line = f"read the {parts_str} (following the directory link) mentioned above."

        # Respect the Footer toggle; only append when enabled
        try:
            footer_enabled = bool(self.include_footer_var.get())
        except Exception:
            footer_enabled = True

        if footer_line and footer_enabled:
            text = f"{text}\n{footer_line}" if text else footer_line

        lines: list[str] = []
        lines.append("Prompt:")
        lines.append(text)

        if self.file_paths:
            lines.append("")  # blank line before attachment section
            lines.append("Attachments:")
            # only files (exclude images — they are already mentioned inline)
            for p in self.file_paths:
                meta = self.file_meta.get(p)
                if meta:
                    s_line, e_line, total = meta
                    extra = f" ({s_line}-{e_line}/{total})"
                else:
                    extra = ""
                lines.append("@" + os.path.abspath(p) + extra)

        return "\n".join(lines)

    def _send(self) -> None:
        # Auto-refine prompt before processing if enabled
        if getattr(self, "auto_refine", False):
            self._refine_prompt()

        # Attempt to auto-detect file matches for pasted snippet
        threading.Thread(target=self._detect_snippet_files_thread).start()
        self._extract_mentioned_files()
        collected = self._collect_data()
        # Cancel countdown if running
        try:
            if hasattr(self, "_countdown_after_id") and self._countdown_after_id is not None:
                self.root.after_cancel(self._countdown_after_id)
                self._countdown_after_id = None
        except Exception:
            pass
        # Print to terminal
        # Ensure stdout uses UTF-8 if the attribute exists (Python 3.7+)
        if hasattr(sys.stdout, "reconfigure"):
            sys.stdout.reconfigure(encoding="utf-8")  # type: ignore[attr-defined]
        print(collected)
        sys.stdout.flush()
        # Persist prompt: keep last only; archive previous
        try:
            self._persist_prompt(collected)
            self.status_var.set("✅ Prompt saved")
        except Exception as e:
            messagebox.showerror("Error", f"Failed to write prompt file: {e}")

        # (Deprecated) old append-based persistence replaced by _persist_prompt()

    def _send_and_close(self) -> None:
        self._send()
        # Use centralized shutdown to avoid race with mainloop state
        self.shutdown(source='send_and_close')

    def _visionize_and_send(self) -> None:
        """Visionize the image, then immediately send and close"""
        if not self.api_key:
            self.root.after(0, lambda: messagebox.showwarning("Gemini API","Gemini AI not configured. Please set the API key via Settings (⚙) or GEMINI_API_KEY env var."))
            return

        # Visionize & Send now works with or without images - it can analyze files/codes/prompt
        if not self.images and not self.file_paths and not self.text_input.get("1.0", tk.END).strip():
            self.root.after(0, lambda: messagebox.showwarning("Visionize & Send","Please add an image, attach files, or enter a prompt to analyze."))
            return

        # Create a modified callback that will send and close after describe completes
        def visionize_complete_callback():
            # Small delay to ensure the describe result is fully processed
            self.root.after(500, self._send_and_close)

        # Start visionize in background thread, then trigger send & close when done
        threading.Thread(target=self._visionize_and_send_thread, args=(visionize_complete_callback,)).start()

    def _visionize_and_send_thread(self, callback) -> None:
        """Execute visionize in background thread and call callback when done"""
        try:
            # Get the current settings similar to _describe_image
            try:
                include_ctx = self.include_context_var.get()
            except Exception:
                include_ctx = True

            enhanced_context = {}
            if include_ctx:
                if getattr(self, 'include_project_var', None) and self.include_project_var.get():
                    enhanced_context['project'] = True
                if getattr(self, 'include_archive_var', None) and self.include_archive_var.get():
                    enhanced_context['archive'] = True
                if getattr(self, 'include_terminal_var', None) and self.include_terminal_var.get():
                    enhanced_context['terminal'] = True

            try:
                user_prompt = self.text_input.get("1.0", tk.END).strip()
            except Exception:
                user_prompt = ""

            try:
                mode = self.mode_var.get()
            except Exception:
                mode = "plan"

            # Execute the describe image functionality
            self._describe_image_thread(mode, user_prompt, include_ctx, enhanced_context)
            
            # Call the completion callback on main thread
            self.root.after(0, callback)

        except Exception as e:
            self._log_debug(f"Error in visionize_and_send_thread: {e}", e)
            # Still call callback even if there was an error
            self.root.after(0, callback)

    # ------------------------------------------------------------------ CLEANUP
    def cleanup(self) -> None:
        shutil.rmtree(self.temp_dir, ignore_errors=True)
        # Stop tray icon if running
        if hasattr(self, "tray_icon") and self.tray_icon is not None:
            try:
                self.tray_icon.stop()
            except Exception:
                pass

    # ----------------------------- Centralized shutdown and Tk dispatcher ----------------------------- #
    def call_tk(self, func, delay: int = 0) -> None:
        """Run a callable on the Tk thread without directly touching Tk from other threads.

        If called on the Tk thread, executes immediately (or via after if delay>0).
        If called on a non-Tk thread, enqueues for processing by _process_tk_queue.
        """
        try:
            if threading.current_thread() is self._tk_thread:
                if delay and delay > 0:
                    try:
                        self.root.after(delay, func)
                    except Exception:
                        try:
                            func()
                        except Exception:
                            pass
                else:
                    try:
                        func()
                    except Exception:
                        pass
            else:
                if getattr(self, "_tk_queue", None) is not None:
                    try:
                        self._tk_queue.put((func, delay))  # type: ignore[arg-type]
                    except Exception:
                        pass
        except Exception:
            pass

    def _process_tk_queue(self) -> None:
        if getattr(self, "_shutdown_event", None) and self._shutdown_event.is_set():
            return
        try:
            while True:
                func, delay = self._tk_queue.get_nowait()  # type: ignore[assignment]
                if delay and delay > 0:
                    try:
                        self.root.after(delay, func)
                    except Exception:
                        try:
                            func()
                        except Exception:
                            pass
                else:
                    try:
                        func()
                    except Exception:
                        pass
        except Exception:
            # Likely queue.Empty; ignore
            pass
        try:
            if not self._shutdown_event.is_set():
                self._queue_poller_after_id = self.root.after(50, self._process_tk_queue)
        except Exception:
            pass

    def shutdown(self, source: str = "unknown") -> None:
        """Thread-safe, idempotent shutdown entry-point for all exit paths."""
        try:
            if hasattr(self, "_shutdown_event") and self._shutdown_event.is_set():
                return
            self._shutdown_event.set()
        except Exception:
            pass

        # Stop tray icon and cleanup non-Tk resources asap
        try:
            self.cleanup()
        except Exception:
            pass

        def _finish():
            # Cancel internal after callbacks if any
            try:
                if getattr(self, "_queue_poller_after_id", None):
                    self.root.after_cancel(self._queue_poller_after_id)
            except Exception:
                pass
            try:
                if hasattr(self, "_countdown_after_id") and self._countdown_after_id:
                    self.root.after_cancel(self._countdown_after_id)
                    self._countdown_after_id = None
            except Exception:
                pass
            # Try to quit/destroy Tk cleanly
            try:
                self.root.quit()
            except Exception:
                pass
            try:
                self.root.destroy()
            except Exception:
                pass

        # Ensure Tk teardown runs on the Tk thread
        self.call_tk(_finish)

        # Guarantee process termination even if any non-daemon threads remain alive.
        # This ensures the terminal command (python MagicInput.py) ends reliably for 'Send & Close'.
        try:
            threading.Thread(target=self._force_exit_watchdog, args=(700,), daemon=True).start()
        except Exception:
            try:
                os._exit(0)
            except Exception:
                pass

    def _force_exit_watchdog(self, delay_ms: int = 500) -> None:
        """Force-terminate the process shortly after shutdown.

        We allow a brief delay so Tk can process quit/destroy and stdout can flush.
        If non-daemon threads prevent normal interpreter exit, we hard-exit.
        """
        try:
            time.sleep(max(0, delay_ms) / 1000.0)
        except Exception:
            pass
        try:
            os._exit(0)
        except Exception:
            pass

    def _on_hover(self, button, entering):
        """Handle hover effect for buttons"""
        current_bg = button["bg"]
        # Compare with theme colors for proper hover effect
        if entering:  # Mouse entering - adjust color
            if current_bg == self.current_theme["accent_primary"]:
                button["bg"] = self.current_theme["hover_primary"]
            elif current_bg == self.current_theme["accent_secondary"]:
                button["bg"] = self.current_theme["hover_secondary"]
            elif current_bg == self.current_theme["button_danger"]:
                button["bg"] = self.current_theme["hover_danger"]
            elif current_bg == self.current_theme["button_secondary"]:
                button["bg"] = self.current_theme["hover_secondary"]
            elif current_bg == self.current_theme["bg_header"]:
                button["bg"] = self.current_theme["hover_secondary"]
        else:  # Mouse leaving - restore
            if current_bg == self.current_theme["hover_primary"]:
                button["bg"] = self.current_theme["accent_primary"]
            elif current_bg == self.current_theme["hover_secondary"] and button == self.send_btn:
                button["bg"] = self.current_theme["accent_secondary"]
            elif current_bg == self.current_theme["hover_danger"]:
                button["bg"] = self.current_theme["button_danger"]
            elif current_bg == self.current_theme["hover_secondary"] and button in [self.prev_btn, self.next_btn, self.clear_btn]:
                button["bg"] = self.current_theme["button_secondary"]
            elif current_bg == self.current_theme["hover_secondary"] and button in [self.info_btn, self.settings_btn, self.theme_btn, self.minimize_btn, self.close_btn]:
                button["bg"] = self.current_theme["bg_header"]

    # ------------------------------------------------------------------ INFO POPUP
    def _show_info(self) -> None:
        # Show custom themed info dialog instead of default messagebox
        info_text = (
            "Developer: Badiuzzaman Majnu\n"
            "Professional Graphics Designer, Developer, Freelancer.\n\n"
            "WhatsApp: +8801796072129\n"
            "Facebook: https://www.facebook.com/bmajnu786\n"
            "Email: badiuzzamanmajnu786@gmail.com"
        )
        popup = tk.Toplevel(self.root)
        popup.title(self.app_name)
        popup.configure(bg=self.current_theme["bg_primary"])
        popup.transient(self.root)
        popup.resizable(False, False)
        # Remove native window decorations
        popup.overrideredirect(True)
        # Content frame
        frame = tk.Frame(popup, bg=self.current_theme["bg_primary"])
        frame.pack(fill="both", expand=True, padx=20, pady=20)
        # Info label
        label = tk.Label(
            frame, text=info_text,
            bg=self.current_theme["bg_primary"],
            fg=self.current_theme["text_primary"],
            font=self.text_font,
            justify="left",
            wraplength=360
        )
        label.pack(fill="both", expand=True)
        # OK button
        btn = tk.Button(
            frame, text="OK",
            bg=self.current_theme["accent_blue"],
            fg=self.current_theme["text_primary"],
            font=self.button_font,
            relief="flat",
            command=popup.destroy
        )
        btn.pack(pady=(10, 0))
        # Hover effect
        btn.bind("<Enter>", lambda e: btn.config(bg=self.current_theme["accent_purple"]))
        btn.bind("<Leave>", lambda e: btn.config(bg=self.current_theme["accent_blue"]))

        # Allow dragging the popup by holding anywhere inside
        _drag_data = {"x": 0, "y": 0}

        def _start_drag(evt):
            _drag_data["x"] = evt.x
            _drag_data["y"] = evt.y

        def _on_drag(evt):
            x = evt.x_root - _drag_data["x"]
            y = evt.y_root - _drag_data["y"]
            popup.geometry(f"+{x}+{y}")

        popup.bind("<ButtonPress-1>", _start_drag)
        popup.bind("<B1-Motion>", _on_drag)

        # Close on Esc key
        popup.bind("<Escape>", lambda e: popup.destroy())

        # Centre relative to the parent window (works even for frameless root)
        root_x = self.root.winfo_rootx()
        root_y = self.root.winfo_rooty()
        x = root_x + (self.root.winfo_width() - popup.winfo_width()) // 2
        y = root_y + (self.root.winfo_height() - popup.winfo_height()) // 2
        popup.geometry(f"+{x}+{y}")

        # Bring popup to front reliably
        popup.lift()
        popup.attributes('-topmost', True)
        popup.after(200, lambda: popup.attributes('-topmost', False))
        popup.focus_force()

    # ------------------------------------------------------------------ WINDOW DRAGGING
    def _start_move(self, event):  # noqa: N802
        self._x_offset = event.x
        self._y_offset = event.y

    def _on_move(self, event):  # noqa: N802
        x = event.x_root - getattr(self, '_x_offset', 0)
        y = event.y_root - getattr(self, '_y_offset', 0)
        self.root.geometry(f"+{x}+{y}")

    def _paste_clipboard_image(self) -> None:
        """Attempt to paste an image from the system clipboard (Ctrl+V)."""
        threading.Thread(target=self._paste_clipboard_image_thread).start()

    def _paste_clipboard_image_thread(self) -> None:
        try:
            data = ImageGrab.grabclipboard()
            if isinstance(data, Image.Image):
                # Store clipboard image directly in-memory
                try:
                    img = data.convert("RGBA")
                except Exception:
                    img = data
                buf = BytesIO()
                img.save(buf, format="PNG")
                buf.seek(0)
                image_data = {"bytes": buf.getvalue(), "name": "clipboard.png"}
                self.root.after(0, lambda d=image_data: self._add_image_to_ui(d))
            elif isinstance(data, list):
                # Clipboard may contain file paths
                for p in data:
                    if os.path.isfile(p):
                        self.root.after(0, lambda: self._store_image_and_update_ui(p))
            else:
                return  # Clipboard doesn't contain an image

        except Exception as e:
            self.root.after(0, lambda: messagebox.showerror("Error", f"Cannot paste image from clipboard: {e}"))

    def _store_image_and_update_ui(self, path: str) -> None:
        self._store_image(path)
        if self.images:
            self.current_index = len(self.images) - 1
            self._show_current_image()
            self._update_counter()
            self._refresh_summary()

    # ------------------------------------------------------------------ WINDOW CONTROL METHODS
    def _minimize(self):
        """Minimize window while temporarily disabling overrideredirect."""
        # Turn off frameless to allow minimization
        self.root.overrideredirect(False)
        self.root.iconify()

    def _restore_override(self, event=None):  # noqa: D401
        """Re-apply overrideredirect after window is restored from iconify."""
        if self.root.state() == 'normal':
            self.root.overrideredirect(True)
            # Re-apply style to ensure taskbar icon persists
            if platform.system() == 'Windows':
                self._ensure_taskbar_icon()

    # ------------------------------------------------------------------ PLATFORM HELPERS

    def _ensure_taskbar_icon(self):
        """On Windows, adjust window styles so override-redirect window is shown in task-bar."""
        try:
            if platform.system() != 'Windows':
                return

            GWL_EXSTYLE = -20
            WS_EX_TOOLWINDOW = 0x00000080
            WS_EX_APPWINDOW = 0x00040000

            hwnd = self.root.winfo_id()
            user32 = ctypes.windll.user32
            style = user32.GetWindowLongW(hwnd, GWL_EXSTYLE)
            # Remove TOOLWINDOW and add APPWINDOW
            style = style & ~WS_EX_TOOLWINDOW | WS_EX_APPWINDOW
            user32.SetWindowLongW(hwnd, GWL_EXSTYLE, style)

        except Exception:
            # Fail silently if ctypes operations not permitted
            pass

    # ------------------------------------------------------------------ TRAY ICON

    def _create_tray_icon(self):
        """Create a system-tray icon with Show and Exit actions using the magic emoji."""
        if pystray is None:
            return
        from PIL import ImageDraw, ImageFont

        # Create an RGBA image for the emoji icon
        size = 64
        bg = self.current_theme.get('accent_primary', '#BB86FC')
        fg = self.current_theme.get('fg_header', '#FFFFFF')
        img = Image.new('RGBA', (size, size), bg)
        draw = ImageDraw.Draw(img)

        # Load system emoji font on Windows
        font = None
        if os.name == 'nt':
            # Use raw string for default Windows directory to avoid escape-sequence warning
            font_path = os.path.join(os.environ.get('WINDIR', r'C:\Windows'), 'Fonts', 'seguiemj.ttf')
            try:
                font = ImageFont.truetype(font_path, 48)
            except Exception:
                font = None
        if font is None:
            font = ImageFont.load_default()

        # Draw the emoji centered
        text = self.app_icon_emoji
        # Measure the size of the emoji text
        bbox = draw.textbbox((0, 0), text, font=font)
        w, h = bbox[2] - bbox[0], bbox[3] - bbox[1]
        draw.text(((size - w) / 2, (size - h) / 2), text, font=font, fill=fg)

        # Build tray menu
        menu = pystray.Menu(
            # Use thread-safe dispatcher to avoid calling Tk from pystray thread
            pystray.MenuItem('Show', lambda *args: self.call_tk(self._show_window), default=True),
            pystray.MenuItem('Exit', lambda *args: self.shutdown(source='tray'))
        )

        # Start the tray icon
        self.tray_icon = pystray.Icon('MagicInput', img, 'MagicInput', menu)
        threading.Thread(target=self.tray_icon.run, daemon=True).start()

    def _show_window(self):
        """Restore and focus the window from the tray."""
        self.root.deiconify()
        # Bring window to the front reliably
        self.root.attributes('-topmost', True)
        self.root.lift()
        self.root.focus_force()
        # Disable always-on-top again to preserve user stacking order
        self.root.after(200, lambda: self.root.attributes('-topmost', False))

    # ------------------------------------------------------------------ THEME TOGGLING

    def _toggle_theme(self):
        """Switch between dark and light themes."""
        self.is_dark_theme = not self.is_dark_theme
        self.current_theme = Theme.dark() if self.is_dark_theme else Theme.light()

        # --- Update all widget colors ---
        theme = self.current_theme
        
        # Root window
        self.root.configure(bg=theme["bg_primary"])

        # Title bar
        self.title_bar.configure(bg=theme["bg_secondary"])
        self.icon_lbl.configure(bg=theme["bg_secondary"], fg=theme["text_primary"])
        self.title_lbl.configure(bg=theme["bg_secondary"], fg=theme["text_primary"])
        
        # Title bar buttons
        theme_icon = "☀" if self.is_dark_theme else "🌙"
        self.theme_btn.configure(text=theme_icon, bg=theme["bg_secondary"], fg=theme["text_primary"])
        self.info_btn.configure(bg=theme["bg_secondary"], fg=theme["text_primary"])
        self.settings_btn.configure(bg=theme["bg_secondary"], fg=theme["text_primary"])
        self.minimize_btn.configure(bg=theme["bg_secondary"], fg=theme["text_primary"])
        self.close_btn.configure(bg=theme["bg_secondary"], fg=theme["text_primary"])

        # Labels and status
        self.attach_summary_label.configure(bg=theme["bg_tertiary"], fg=theme["text_primary"])
        self.status_label.configure(bg=theme["bg_primary"], fg=theme["text_secondary"])
        self.img_label.configure(bg=theme["bg_primary"], fg=theme["text_primary"])
        self.text_label.configure(bg=theme["bg_primary"], fg=theme["text_primary"])

        # Image canvas and toolbar
        self.canvas.configure(bg=theme["bg_tertiary"], highlightbackground=theme["border"])
        self.img_bar.configure(bg=theme["bg_primary"])
        self.add_btn.configure(bg=theme["accent_blue"], fg=theme["text_primary"])
        self.file_btn.configure(bg=theme["accent_purple"], fg=theme["text_primary"])
        self.remove_btn.configure(bg=theme["accent_red"], fg=theme["text_primary"])
        self.prev_btn.configure(bg=theme["bg_secondary"], fg=theme["text_primary"])
        self.next_btn.configure(bg=theme["bg_secondary"], fg=theme["text_primary"])
        self.counter_lbl.configure(bg=theme["bg_primary"], fg=theme["text_primary"])

        # Prompt input
        self.text_input.configure(bg=theme["bg_tertiary"], fg=theme["text_primary"], insertbackground=theme["accent_blue"])

        # Describe controls and options frame
        self.describe_controls_frame.configure(bg=theme["bg_primary"])
        self.ctx_frame.configure(bg=theme["bg_primary"])
        self.mode_frame.configure(bg=theme["bg_primary"])

        # Checkboxes
        for chk in (self.include_context_chk, self.include_project_chk, self.include_archive_chk, self.include_terminal_chk, self.include_footer_chk):
            chk.configure(
                bg=theme["bg_primary"],
                fg=theme["text_primary"],
                selectcolor=theme["bg_primary"],
                activebackground=theme["bg_primary"],
                activeforeground=theme["text_primary"]
            )

        # Radio buttons
        for rb in (self.mode_conn_rb, self.mode_desc_rb, self.mode_comb_rb):
            rb.configure(
                bg=theme["bg_primary"],
                fg=theme["text_primary"],
                selectcolor=theme["bg_secondary"],
                activebackground=theme["bg_primary"],
                activeforeground=theme["text_primary"]
            )

        # Bottom buttons
        self.btn_frame.configure(bg=theme["bg_primary"])
        self.terminal_ctx_btn.configure(bg=theme["bg_secondary"], fg=theme["text_primary"])
        self.visionize_btn.configure(bg=theme["accent_purple"], fg=theme["text_primary"])
        self.clear_btn.configure(bg=theme["bg_secondary"], fg=theme["text_primary"])
        self.refine_btn.configure(bg=theme["accent_orange"], fg=theme["text_primary"])
        self.send_btn.configure(bg=theme["accent_green"], fg=theme["text_primary"])
        self.send_close_btn.configure(bg=theme["accent_blue"], fg=theme["text_primary"])

        # Re-apply styles to all relevant ttk widgets
        style = ttk.Style()
        style.configure("TButton", padding=5, background=theme["bg_secondary"])
        style.configure("TLabel", background=theme["bg_primary"], foreground=theme["text_primary"])
        style.configure("TFrame", background=theme["bg_primary"])
        style.configure("TLabelframe", background=theme["bg_primary"])
        style.configure("TLabelframe.Label", background=theme["bg_primary"], foreground=theme["text_secondary"])

        # Redraw placeholder to update its color
        self._draw_placeholder()
        
        # Save the new theme preference
        self._on_prefs_changed()
        
        # Update the theme toggle button icon
        self.theme_btn.config(text="☀" if self.is_dark_theme else "🌙")
        
        # Update main window
        self.root.configure(bg=self.current_theme["bg_primary"])

        # Style for ttk widgets
        style = ttk.Style()
        style.configure("TLabelframe", background=self.current_theme["bg_primary"])
        style.configure("TLabelframe.Label", background=self.current_theme["bg_primary"], foreground=self.current_theme["text_secondary"])

        # Update title bar
        title_bar_widgets = [self.title_bar, self.title_lbl, self.theme_btn, 
                           self.info_btn, self.minimize_btn, self.close_btn]
        for widget in title_bar_widgets:
            widget.configure(bg=self.current_theme["bg_secondary"])
            if widget != self.title_bar:
                widget.configure(fg=self.current_theme["text_primary"])
                
        # Update main content
        content_labels = [self.img_label, self.counter_lbl, self.text_label]
        # include summary label as content label so its colors update
        content_labels.append(self.attach_summary_label)
        content_labels.append(self.status_label)
        for label in content_labels:
            label.configure(bg=self.current_theme["bg_primary"], fg=self.current_theme["text_primary"])
            
        # Update frames
        frames = [self.btn_frame, self.img_bar]
        for frame in frames:
            frame.configure(bg=self.current_theme["bg_primary"])
            
        # Update canvas
        self.canvas.configure(bg=self.current_theme["bg_tertiary"], 
                            highlightbackground=self.current_theme["border"])
        self._draw_placeholder()
        
        # Update text input
        self.text_input.configure(bg=self.current_theme["bg_tertiary"], 
                                fg=self.current_theme["text_primary"],
                                insertbackground=self.current_theme["accent_blue"])
        
        # Update buttons with appropriate colors
        self.add_btn.configure(bg=self.current_theme["accent_blue"], 
                              fg=self.current_theme["text_primary"])
        self.remove_btn.configure(bg=self.current_theme["accent_red"], 
                                fg=self.current_theme["text_primary"])
        self.prev_btn.configure(bg=self.current_theme["bg_secondary"], 
                               fg=self.current_theme["text_primary"])
        self.next_btn.configure(bg=self.current_theme["bg_secondary"], 
                               fg=self.current_theme["text_primary"])
        self.clear_btn.configure(bg=self.current_theme["bg_secondary"], 
                                fg=self.current_theme["text_primary"])
        self.send_btn.configure(bg=self.current_theme["accent_green"], 
                               fg=self.current_theme["text_primary"])
        self.send_close_btn.configure(bg=self.current_theme["accent_blue"], 
                                     fg=self.current_theme["text_primary"])
        self.refine_btn.configure(bg=self.current_theme["accent_orange"], fg=self.current_theme["text_primary"])
        # Update checkboxes and terminal button
        try:
            self.include_context_chk.configure(bg=self.current_theme["bg_primary"], fg=self.current_theme["text_primary"], selectcolor=self.current_theme["bg_primary"])
            self.include_project_chk.configure(bg=self.current_theme["bg_primary"], fg=self.current_theme["text_primary"], selectcolor=self.current_theme["bg_primary"])
            self.include_archive_chk.configure(bg=self.current_theme["bg_primary"], fg=self.current_theme["text_primary"], selectcolor=self.current_theme["bg_primary"])
            self.include_terminal_chk.configure(bg=self.current_theme["bg_primary"], fg=self.current_theme["text_primary"], selectcolor=self.current_theme["bg_primary"])
            self.terminal_ctx_btn.configure(bg=self.current_theme["bg_secondary"], fg=self.current_theme["text_primary"])
        except Exception:
            pass

    def _on_toggle_include_context(self) -> None:
        state = tk.NORMAL if self.include_context_var.get() else tk.DISABLED
        try:
            self.include_project_chk.config(state=state)
            self.include_archive_chk.config(state=state)
            self.include_terminal_chk.config(state=state)
            self.terminal_ctx_btn.config(state=state)
        except Exception:
            pass

    def _open_terminal_context_dialog(self) -> None:
        try:
            txt = self._ask_terminal_context() or ""
            self.terminal_context_buffer = txt
            if txt:
                self.status_var.set("✅ Terminal context loaded")
            else:
                self.status_var.set("ℹ No terminal context provided")
        except Exception:
            self.status_var.set("")

    def _on_key_release(self, event) -> None:  # noqa: N802
        """Detect '@' key to trigger file autocomplete popup."""
        if event.char == "@":
            self._show_file_autocomplete()

        # Debounced snippet detection – run at most once per second
        now = time.time()
        last = getattr(self, "_last_snippet_scan", 0)
        if now - last > 1.0:
            self._last_snippet_scan = now
            t = threading.Thread(target=self._detect_snippet_files_thread, daemon=True)
            t.start()

        # Live extraction of @file mentions to update summary
        self._extract_mentioned_files()

    def _show_file_autocomplete(self) -> None:
        """Stateful autocomplete popup for '@' mentions with dynamic filtering."""
        # Ensure popup exists
        self._ensure_ac_popup()
        # Position it under the cursor
        self._position_ac_popup()
        # Build master list if empty
        if not self._ac_entries:
            try:
                items: list[str] = []
                for root, dirs, files in os.walk(self.app_dir):
                    # Skip internal config folder contents beyond top-level
                    if os.path.basename(root) == "MagicInput" and root != self.app_dir:
                        continue
                    # Only show relative to app_dir
                    rel_root = os.path.relpath(root, self.app_dir)
                    # Top-level include files/dirs, and shallow subdirs/files (limit depth to 2)
                    depth = 0 if rel_root == "." else rel_root.count(os.sep) + 1
                    if depth > 2:
                        continue
                    for d in dirs:
                        rel = os.path.normpath(os.path.join(rel_root, d)) if rel_root != "." else d
                        items.append(rel + os.sep)
                    for fn in files:
                        rel = os.path.normpath(os.path.join(rel_root, fn)) if rel_root != "." else fn
                        items.append(rel)
                # Deduplicate and sort
                seen = set()
                dedup: list[str] = []
                for it in items:
                    if it not in seen:
                        seen.add(it)
                        dedup.append(it)
                dedup.sort(key=lambda s: (s.count(os.sep), s.lower()))
                self._ac_entries = dedup
            except Exception:
                self._ac_entries = []
        # Update listbox based on current token
        self._update_ac_listbox()
        # Show and focus
        if self._ac_popup is not None:
            self._ac_popup.deiconify()
        # Keep typing focus in the text input so the popup doesn't block typing
        try:
            self.text_input.focus_set()
        except Exception:
            pass

    def _ensure_ac_popup(self) -> None:
        if self._ac_popup and self._ac_listbox:
            return
        self._ac_popup = tk.Toplevel(self.root)
        self._ac_popup.overrideredirect(True)
        # Keep popup above but never take focus
        try:
            self._ac_popup.attributes("-topmost", True)
            self._ac_popup.transient(self.root)
        except Exception:
            pass
        self._ac_popup.configure(bg=self.current_theme["bg_primary"])
        self._ac_listbox = tk.Listbox(
            self._ac_popup,
            bg=self.current_theme["bg_tertiary"],
            fg=self.current_theme["text_primary"],
            selectbackground=self.current_theme["accent_blue"],
            activestyle="none",
            exportselection=False,
            takefocus=0,
        )
        self._ac_listbox.pack(fill=tk.BOTH, expand=True)

        # Bindings
        self._ac_listbox.bind("<Escape>", lambda e: self._close_ac_popup())
        self._ac_listbox.bind("<Double-Button-1>", lambda e: self._insert_ac_selection())
        self._ac_listbox.bind("<Return>", lambda e: self._insert_ac_selection())
        self._ac_listbox.bind("<Button-1>", lambda e: None)
        # If the popup or listbox ever gains focus, return it to text_input
        self._ac_popup.bind("<FocusIn>", lambda e: self.text_input.focus_set())
        self._ac_listbox.bind("<FocusIn>", lambda e: self.text_input.focus_set())
        # Handle navigation keys at text widget level too
        self.text_input.bind("<Escape>", lambda e: (self._close_ac_popup(), "break"))
        self.text_input.bind("<Down>", lambda e: (self._move_ac_selection(1), "break") if self._ac_popup else None)
        self.text_input.bind("<Up>", lambda e: (self._move_ac_selection(-1), "break") if self._ac_popup else None)
        self.text_input.bind("<Return>", lambda e: (self._insert_ac_selection(), "break") if self._ac_popup else None)

    def _position_ac_popup(self) -> None:
        bbox = self.text_input.bbox(tk.INSERT)
        if bbox:
            x, y, width, height = bbox
            widget_x = self.text_input.winfo_rootx()
            widget_y = self.text_input.winfo_rooty()
            w, h = 320, 180
            self._ac_popup.geometry(f"{w}x{h}+{widget_x + x}+{widget_y + y + height}")
        else:
            widget_x = self.text_input.winfo_rootx()
            widget_y = self.text_input.winfo_rooty()
            self._ac_popup.geometry(f"320x180+{widget_x}+{widget_y+40}")

    def _current_at_token(self) -> tuple[str | None, str | None]:
        """Return (start_index, token_text) for the current '@' token before insert, else (None, None)."""
        try:
            idx = self.text_input.index(tk.INSERT)
            line_start = self.text_input.index(f"{idx} linestart")
            text_before = self.text_input.get(line_start, idx)
            m = re.search(r"@([\w./\\-]*)$", text_before)
            if m:
                start = f"{idx} - {len(m.group(0))}c"
                return start, m.group(1)
        except Exception:
            pass
        return None, None

    def _update_ac_listbox(self) -> None:
        start, partial = self._current_at_token()
        self._ac_start_index = start
        # Filter entries
        filtered: list[str] = []
        needle = (partial or "").lower()
        for it in self._ac_entries:
            if needle in it.lower():
                filtered.append(it)
        # Populate listbox
        if self._ac_listbox is None:
            return
        self._ac_listbox.delete(0, tk.END)
        for it in filtered[:200]:
            icon = "📁 " if it.endswith(os.sep) else "📄 "
            display = it.replace("\\", "/")
            self._ac_listbox.insert(tk.END, icon + display)
        # Select first item by default
        if filtered:
            self._ac_listbox.selection_set(0)
            self._ac_listbox.activate(0)
        else:
            # If nothing to show, hide popup
            self._close_ac_popup()

    def _move_ac_selection(self, delta: int) -> None:
        if not self._ac_listbox:
            return
        try:
            cur = self._ac_listbox.curselection()
            if not cur:
                idx = 0
            else:
                idx = cur[0] + delta
            idx = max(0, min(self._ac_listbox.size() - 1, idx))
            self._ac_listbox.selection_clear(0, tk.END)
            self._ac_listbox.selection_set(idx)
            self._ac_listbox.activate(idx)
            self._ac_listbox.see(idx)
        except Exception:
            pass

    def _insert_ac_selection(self) -> None:
        if not self._ac_listbox:
            return
        try:
            raw = self._ac_listbox.get(tk.ACTIVE)
            selection = raw[2:] if raw.startswith(("📁", "📄")) else raw
            # Replace the '@' token range with full selection
            if self._ac_start_index:
                self.text_input.delete(self._ac_start_index, tk.INSERT)
                # Ensure paths are in OS style
                token = selection
                if token.endswith("/") or token.endswith("\\"):
                    token = token.rstrip("/\\")
                # IMPORTANT: keep the '@' so mentions remain detectable
                self.text_input.insert(tk.INSERT, "@" + token)
            else:
                self.text_input.insert(tk.INSERT, "@" + selection)
            # After insertion, sync mentioned files
            self._extract_mentioned_files()
        except Exception:
            pass
        finally:
            self._close_ac_popup()

    def _close_ac_popup(self) -> None:
        try:
            if self._ac_popup is not None:
                self._ac_popup.destroy()
        except Exception:
            pass
        self._ac_popup = None
        self._ac_listbox = None
        self._ac_entries = []
        self._ac_start_index = None

    def _on_key_release(self, event) -> None:  # noqa: N802
        """Key handler to trigger and update '@' autocomplete and close logic."""
        try:
            # Close popup on whitespace or punctuation that ends tokens
            if event.keysym in {"Escape"}:
                self._close_ac_popup()
                return
            # If pressed '@' or we are within an '@' token, show/update popup
            start, partial = self._current_at_token()
            if start is not None:
                # Ensure popup visible and update
                self._show_file_autocomplete()
            else:
                # No token, close if open
                if self._ac_popup is not None:
                    self._close_ac_popup()

            # Debounced snippet detection – run at most once per second
            now = time.time()
            last = getattr(self, "_last_snippet_scan", 0)
            if now - last > 1.0:
                self._last_snippet_scan = now
                threading.Thread(target=self._detect_snippet_files_thread).start()

            # Live extraction of @file mentions to update summary
            self._extract_mentioned_files()
        except Exception:
            pass

    def _detect_snippet_files_thread(self) -> None:
        """Try to locate files in the codebase that contain the pasted snippet and add them as attachments."""
        snippet = self.text_input.get("1.0", tk.END).strip()
        # Skip if snippet too short
        if len(snippet) < 15:
            return

        matches: list[str] = []
        for root, _dirs, files in os.walk(self.app_dir):
            # Skip the internal .MagicInput directory
            if os.path.basename(root) == "MagicInput":
                continue
            for name in files:
                path = os.path.join(root, name)
                # Limit to text-like files < 1MB to keep things responsive
                try:
                    if os.path.getsize(path) > 1_000_000:
                        continue
                    with open(path, "r", encoding="utf-8", errors="ignore") as f:
                        if snippet in f.read():
                            matches.append(path)
                except Exception:
                    continue
        if not matches:
            return
        selected: str | None = None
        if len(matches) == 1:
            selected = matches[0]
        else:
            # Ask user to choose (this needs to be on the main thread)
            self.root.after(0, lambda: self._ask_user_to_choose_file_and_process(matches, snippet))
            return

        if selected and selected not in self.file_paths:
            self.file_paths.append(selected)
            # calculate meta for selected
            try:
                with open(selected, "r", encoding="utf-8", errors="ignore") as f:
                    content = f.read()
                total_lines = content.count("\n") + 1
                idx = content.find(snippet)
                if idx != -1:
                    pre = content[:idx]
                    start_line = pre.count("\n") + 1
                    snippet_line_count = snippet.count("\n") + 1
                    end_line = start_line + snippet_line_count - 1
                    self.file_meta[selected] = (start_line, end_line, total_lines)
                    # Replace snippet in UI with mention (on main thread)
                    self.root.after(0, lambda: self._replace_snippet_with_mention(snippet, selected, self.file_meta[selected]))
            except Exception:
                pass

            self.root.after(0, self._refresh_summary)

    def _ask_user_to_choose_file_and_process(self, matches: list[str], snippet: str) -> None:
        selected = self._ask_user_to_choose_file(matches)
        if selected and selected not in self.file_paths:
            self.file_paths.append(selected)
            try:
                with open(selected, "r", encoding="utf-8", errors="ignore") as f:
                    content = f.read()
                total_lines = content.count("\n") + 1
                idx = content.find(snippet)
                if idx != -1:
                    pre = content[:idx]
                    start_line = pre.count("\n") + 1
                    snippet_line_count = snippet.count("\n") + 1
                    end_line = start_line + snippet_line_count - 1
                    self.file_meta[selected] = (start_line, end_line, total_lines)
                    self._replace_snippet_with_mention(snippet, selected, self.file_meta[selected])
            except Exception:
                pass
            self._refresh_summary()

    def _extract_mentioned_files(self) -> None:
        """Synchronise self.file_paths with the @file mentions currently present in the text box."""
        text = self.text_input.get("1.0", tk.END)

        # Gather all mentioned file tokens (could be absolute or relative)
        mentioned_tokens = re.findall(r"@([\w./\\-]+)", text)
        mentioned_abs: set[str] = set()
        for token in mentioned_tokens:
            if os.path.isabs(token):
                mentioned_abs.add(os.path.abspath(token))
            else:
                mentioned_abs.add(os.path.abspath(os.path.join(self.app_dir, token)))

        # Add newly mentioned files
        for abs_path in mentioned_abs:
            if os.path.isfile(abs_path) and abs_path not in self.file_paths:
                self.file_paths.append(abs_path)

        # Remove files no longer mentioned
        for existing in self.file_paths[:]:
            if existing not in mentioned_abs:
                self.file_paths.remove(existing)
                self.file_meta.pop(existing, None)

        # Finally refresh summary bar
        self._refresh_summary()

    def _ask_user_to_choose_file(self, options: list[str]) -> str | None:
        """Popup list for user to choose one of the matching files."""
        popup = tk.Toplevel(self.root)
        popup.title("Select matching file")
        popup.configure(bg=self.current_theme["bg_primary"])
        popup.geometry("400x250")
        lb = tk.Listbox(popup, bg=self.current_theme["bg_tertiary"], fg=self.current_theme["text_primary"],
                        selectbackground=self.current_theme["accent_blue"], highlightthickness=0)
        lb.pack(fill=tk.BOTH, expand=True, padx=10, pady=10)
        for path in options:
            lb.insert(tk.END, path)

        chosen: list[str] = []

        def _choose(event=None):
            sel = lb.get(tk.ACTIVE)
            if sel:
                chosen.append(sel)
            popup.destroy()

        lb.bind("<Double-Button-1>", _choose)
        lb.bind("<Return>", _choose)
        lb.focus_set()
        popup.bind("<Escape>", lambda e: popup.destroy())
        popup.wait_window()
        return chosen[0] if chosen else None

    def _replace_snippet_with_mention(self, snippet: str, file_path: str, meta: tuple[int, int, int]):
        """Replace the first occurrence of the snippet in the text box with a formatted mention line."""
        s_line, e_line, total = meta
        # Build preview words
        words = snippet.strip().split()
        first_two = " ".join(words[:2])
        last_two = " ".join(words[-2:]) if len(words) > 2 else ""
        preview = f"{first_two} … {last_two}" if last_two else first_two
        # Include the relative path so the directory link is visible to the user
        rel_path = os.path.relpath(file_path, self.app_dir)
        mention_line = f"[@{rel_path} ({s_line}-{e_line}/{total}) «{preview}»]"

        # Use Tk search to locate snippet text
        pos = self.text_input.search(snippet, "1.0", tk.END)
        if pos:
            end_pos = f"{pos}+{len(snippet)}c"
            self.text_input.delete(pos, end_pos)
            self.text_input.insert(pos, mention_line)

            # Ensure summary bar refreshes
            self._extract_mentioned_files()
            self._refresh_summary()

    def _insert_image_mention(self, img_path: str) -> None:
        """Insert an image mention tag at the current cursor location."""
        # Show the relative path (inside MagicInput) so users can click/see the directory link
        rel_path = os.path.relpath(img_path, self.app_dir)
        mention = f"[🖼 {rel_path}]"
        self.text_input.insert(tk.INSERT, mention + "\n")

    def _insert_file_mention(self, file_path: str) -> None:
        """Insert a file mention tag (with path) at the current cursor location."""
        rel_path = os.path.relpath(file_path, self.app_dir)
        self.text_input.insert(tk.INSERT, f"[@{rel_path}]\n")

    def _refine_prompt(self) -> None:
        """Use Gemini AI to rewrite/refine the current prompt text."""
        if not self.api_key:
            self.root.after(0, lambda: messagebox.showwarning("Gemini API","Gemini AI not configured. Please set the API key via Settings (⚙) or GEMINI_API_KEY env var."))
            return
        original = self.text_input.get("1.0", tk.END).strip()
        if not original:
            return

        self.refine_btn.config(state=tk.DISABLED)
        self.root.config(cursor="wait")
        self.root.update()

        # Run the refinement in a separate thread
        threading.Thread(target=self._refine_prompt_thread, args=(original,)).start()

    def _refine_prompt_thread(self, original_prompt: str) -> None:
        context_parts: list[str] = []
        for idx, _ in enumerate(self.images):
            context_parts.append(f"Image {idx+1} attached")
        for p in self.file_paths:
            try:
                with open(p, "r", encoding="utf-8", errors="ignore") as f:
                    content = f.read()
                context_parts.append(f"File: {os.path.basename(p)}\n---\n{content}\n---")
            except Exception:
                continue
        context_block = "\n\n".join(context_parts) if context_parts else ""

        try:
            prompt_text = (
                "You are a prompt engineer. Rewrite the USER_PROMPT into a crisp, executable prompt that explicitly captures the user's goal and context. "
                "Use ONLY the information supplied (USER_PROMPT and ATTACHMENT_CONTEXT). Do NOT assume or hallucinate missing details. "
                "If critical information is missing, include short TODO placeholders. Output ONLY the refined prompt, with no extra commentary.\n\n"
                "Required structure for the refined prompt:\n"
                "- Primary Goal: <one-sentence goal in user's terms>\n"
                "- Desired Outcome: <concrete deliverable(s)>\n"
                "- Success Criteria: <bulleted, measurable checks>\n"
                "- Constraints & Preferences: <tools, style, platform, scope, timing>\n"
                "- Non-Goals: <items out of scope if implied>\n"
                "- Context (attachments): <brief, cite sources e.g., [File: name.ext (lines a-b)]>\n"
                "- Unknowns / TODO: <bulleted open questions>\n"
                "- Instruction: <clear instruction to the assistant on what to produce next>\n\n"
                f"USER_PROMPT:\n{original_prompt}\n\n" + (f"ATTACHMENT_CONTEXT:\n{context_block}" if context_block else "")
            )

            refined = None
            if not self.client:
                self.root.after(0, lambda: messagebox.showerror("Gemini Error", "Gemini client not configured. Please set API key."))
                return
            
            contents = cast(Any, [
                types.Content(role="user", parts=[types.Part.from_text(text=prompt_text)])
            ])
            cfg = types.GenerateContentConfig(response_mime_type="text/plain")
            # Attempt streaming with failover on rate limit
            def _stream_call():
                return self.client.models.generate_content_stream(model=self.model_name, contents=contents, config=cfg)  # type: ignore[arg-type]

            refined_parts: list[str] = []
            attempt = 0
            max_attempts = max(1, len(self.api_keys))
            while attempt < max_attempts:
                try:
                    chunks = _stream_call()
                    for ch in chunks:
                        txt = getattr(ch, "text", None)
                        if txt:
                            refined_parts.append(txt)
                    break
                except Exception as e:
                    if self._is_rate_limit_error(e) and self._rotate_api_key():
                        attempt += 1
                        continue
                    raise
            refined = "".join(refined_parts)

            if not refined:
                refined = original_prompt
            
            # Update UI on the main thread
            self.root.after(0, lambda: self._update_refined_prompt_ui(refined))

        except Exception as e:
            try:
                self.root.after(0, lambda err=e: messagebox.showerror("Gemini Error", f"Failed to refine prompt: {err}"))
            except:
                pass
        finally:
            try:
                self.root.after(0, lambda: self.refine_btn.config(state=tk.NORMAL))
                self.root.after(0, lambda: self.root.config(cursor=""))
            except:
                pass

    def _update_refined_prompt_ui(self, refined_text: str) -> None:
        self.text_input.delete("1.0", tk.END)
        self.text_input.insert("1.0", refined_text)

    def _describe_image(self) -> None:
        if not self.api_key:
            self.root.after(0, lambda: messagebox.showwarning("Gemini API","Gemini AI not configured. Please set the API key via Settings (⚙) or GEMINI_API_KEY env var."))
            return
        # Visionize now works with or without images - it can analyze files/codes/prompt
        if not self.images and not self.file_paths and not self.text_input.get("1.0", tk.END).strip():
            self.root.after(0, lambda: messagebox.showwarning("Visionize","Please add an image, attach files, or enter a prompt to analyze."))
            return

        user_prompt = self.text_input.get("1.0", tk.END).strip()
        if not user_prompt:
            user_prompt = "Describe this image in detail."

        # Collect enhanced context if enabled
        enhanced_context = {}
        include_ctx = bool(self.include_context_var.get())
        if include_ctx:
            try:
                # 1. Collect project brief files automatically (if enabled)
                if not hasattr(self, 'include_project_var') or bool(self.include_project_var.get()):
                    enhanced_context['project_brief'] = self._collect_project_brief_context(max_chars=15000)

                # 2. Collect prompts archive for continuity (if enabled)
                if not hasattr(self, 'include_archive_var') or bool(self.include_archive_var.get()):
                    enhanced_context['prompts_archive'] = self._read_prompts_archive(max_chars=10000)

                # 3. Terminal context (if enabled)
                terminal_text = ""
                if not hasattr(self, 'include_terminal_var') or bool(self.include_terminal_var.get()):
                    # Prefer preloaded buffer, otherwise ask
                    terminal_text = getattr(self, 'terminal_context_buffer', "").strip()
                    if not terminal_text:
                        terminal_text = self._ask_terminal_context() or ""
                        self.terminal_context_buffer = terminal_text
                enhanced_context['terminal_context'] = terminal_text

            except Exception:
                # If enhanced context collection fails, continue with basic functionality
                enhanced_context = {'terminal_context': ''}

        self.visionize_btn.config(state=tk.DISABLED)
        self.root.config(cursor="wait")
        self.root.update()

        try:
            mode = self.mode_var.get()
        except Exception:
            mode = "plan"
        threading.Thread(target=self._describe_image_thread, args=(mode, user_prompt, include_ctx, enhanced_context)).start()

    def _describe_image_thread(self, mode: str, user_prompt: str, include_context: bool, enhanced_context: dict) -> None:
        try:
            if not self.client:
                self._log_debug("Gemini client not configured. API key missing or client init failed.")
                self.root.after(0, lambda: messagebox.showerror("Gemini Error", "Gemini client not configured. Please set API key."))
                return
            
            image_parts = []
            image_sizes: list[int] = []
            errors: list[str] = []
            self._log_debug(f"Starting image processing for {len(self.images)} image(s). include_context={include_context}; mode={mode}")
            for item in list(self.images):
                try:
                    data = item.get("bytes", b"")
                    if not data:
                        errors.append("Empty image bytes encountered")
                        continue
                    image_sizes.append(len(data))
                    image_parts.append(types.Part.from_bytes(data=data, mime_type='image/png'))
                except Exception as e:
                    name = item.get("name", "<image>")
                    err_msg = f"Failed processing '{name}': {e}"
                    errors.append(err_msg)
                    self._log_debug(err_msg, e)
                    continue
            self._log_debug(f"Prepared {len(image_parts)} image part(s). total_bytes={sum(image_sizes)} sizes={image_sizes}")
            
            # If no images but we have files or prompt, continue with text-only analysis
            has_content_to_analyze = bool(image_parts or self.file_paths or user_prompt.strip())
            
            if not has_content_to_analyze:
                self.root.after(0, lambda: messagebox.showwarning("Visionize", "No content to analyze. Please add images, attach files, or enter a prompt."))
                return
            
            # If image processing failed but we have other content, log and continue
            if not image_parts and errors and self.images:
                summary = "\n".join(f"- {e}" for e in errors[:3])
                self._log_debug(f"Image processing errors (continuing with text analysis): {summary}")
                # Don't return - continue with file/text analysis

            # Build comprehensive context
            context_parts = []
            
            if include_context:
                # Add project brief context
                if enhanced_context.get('project_brief'):
                    context_parts.append(f"=== PROJECT OVERVIEW ===\n{enhanced_context['project_brief']}")
                
                # Add prompts archive for continuity
                if enhanced_context.get('prompts_archive'):
                    context_parts.append(f"=== PREVIOUS INTERACTIONS ===\n{enhanced_context['prompts_archive']}")
                
                # Add terminal context if provided
                if enhanced_context.get('terminal_context'):
                    context_parts.append(f"=== TERMINAL OUTPUT ===\n{enhanced_context['terminal_context']}")
            
            # Debug: log context inclusion and sizes
            proj_len = len(enhanced_context.get('project_brief') or '')
            arch_len = len(enhanced_context.get('prompts_archive') or '')
            term_len = len(enhanced_context.get('terminal_context') or '')
            self._log_debug(
                f"Context flags: include_context={include_context}; "
                f"project_brief={'yes' if bool(enhanced_context.get('project_brief')) else 'no'}({proj_len} chars); "
                f"prompts_archive={'yes' if bool(enhanced_context.get('prompts_archive')) else 'no'}({arch_len} chars); "
                f"terminal={'yes' if bool(enhanced_context.get('terminal_context')) else 'no'}({term_len} chars)"
            )

            # Add attached file context
            if self.file_paths:
                self._log_debug(f"Attached files detected: count={len(self.file_paths)}; names={[os.path.basename(p) for p in self.file_paths]}")
                file_contexts = []
                files_meta: list[tuple[str, int]] = []
                for p in self.file_paths:
                    try:
                        with open(p, "r", encoding="utf-8", errors="ignore") as f:
                            content = f.read()
                        # Include file metadata if available
                        meta = self.file_meta.get(p)
                        if meta:
                            s_line, e_line, total = meta
                            snippet = content[:2000]
                            file_contexts.append(f"File: {os.path.basename(p)} (lines {s_line}-{e_line}/{total})\n---\n{snippet}\n---")
                            files_meta.append((os.path.basename(p), len(snippet)))
                        else:
                            snippet = content[:2000]
                            file_contexts.append(f"File: {os.path.basename(p)}\n---\n{snippet}\n---")
                            files_meta.append((os.path.basename(p), len(snippet)))
                    except Exception:
                        continue
                if file_contexts:
                    context_parts.append(f"=== ATTACHED FILES ===\n\n{chr(10).join(file_contexts)}")
                    self._log_debug(f"Attached file snippet sizes (chars): {files_meta}")

            context_block = "\n\n".join(context_parts) if context_parts else ""
            self._log_debug(f"Context block total size={len(context_block)} chars; user_prompt size={len(user_prompt)} chars")
            
            # Choose prompt template based on mode (plan | describe | combine)
            sel_mode = (mode or "").lower()
            if sel_mode not in ("plan", "describe", "combine"):
                sel_mode = "plan"

            # Build required headings based on selection
            def _headings_for(m: str) -> list[str]:
                if m == "plan":
                    return ["Overview:", "Plan:"]
                if m == "describe":
                    return ["Overview:", "Describe Image:"]
                return ["Overview:", "Describe Image:", "Plan:"]

            headings = _headings_for(sel_mode)

            # Guidance per section (used in instructions; do not echo verbatim)
            overview_req = (
                "Write 2–4 sentences summarizing what the image(s) show and the intended purpose inferred from USER REQUEST. "
                "Keep it factual and task‑oriented; avoid fluff or speculation beyond the given CONTEXT."
            )
            describe_req = (
                "Provide a highly detailed, context‑aware description tailored to the USER REQUEST. If the task is UI/UX, cover layout, hierarchy, states, components, labels, icons, colors, typography, spacing, and affordances. "
                "If the task is debugging/implementation/backend, focus on visible workflows, data/values, architectural hints, logs/console outputs, and any code/UI cues relevant to functionality. "
                "Start with the user’s target area, then cover other relevant areas. Explicitly note uncertainties."
            )
            plan_req = (
                "Provide a concise, actionable plan connected to the description (5–10 bullets). Each bullet should state what to do, why it matters, and the expected impact. "
                "Scope the actions to this project/app and align them with the USER REQUEST (may include UI changes, debugging steps, code changes, tests, or backend tasks)."
            )

            headings_block = "\n\n".join(headings)

            analysis_prompt = f"""
You are a senior software engineer and product‑minded builder analyzing the provided image(s) for the USER REQUEST using the given CONTEXT. Do not hallucinate.

Analyze ALL available inputs:
1) The image(s) provided.
2) The INCLUDED CONTEXT below which may contain: a project brief with listed files and snippets, the prompts archive, and terminal logs or outputs.
Always incorporate relevant evidence from these sources; do not ignore them.

=== USER REQUEST ===
{user_prompt}

{context_block}

Write the answer in Markdown with EXACTLY the following section headings (and nothing else), in this order:

{headings_block}

Content requirements (adapt based on the nature of the USER REQUEST—UI/UX, debugging, backend functionality, feature implementation, or anything else what asking the user):
- Overview: {overview_req}
- Describe Image: {describe_req if 'Describe Image:' in headings else 'Skip this section entirely.'}
- Plan: {plan_req if 'Plan:' in headings else 'Skip this section entirely.'}

Constraints:
- Base everything strictly on the provided image(s) and CONTEXT. If something is unknown, state it briefly in the relevant section.
- If multiple images are provided, use “Image N:” prefixes where helpful and keep the final output within the same sections above.
"""

            # Create the API request with images and text
            parts = image_parts + [types.Part.from_text(text=analysis_prompt)]
            self._log_debug(f"Calling Gemini with {len(image_parts)} image part(s). Model={self.model_name}")
            def _call():
                return self.client.models.generate_content(
                    model=self.model_name,
                    contents=[types.Content(parts=parts)]
                )
            response = self._with_key_failover(_call)
            self._log_debug("Gemini response received successfully")

            description = response.text.strip() if response.text else ""
            if description:
                self.root.after(0, lambda: self._insert_description_into_text(description))
            else:
                self.root.after(0, lambda: messagebox.showwarning("Image Description", "No description generated."))

        except Exception as e:
            self._log_debug("Describe image thread encountered an error.", e)
            try:
                self.root.after(0, lambda err=e: messagebox.showerror("Gemini Error", f"Failed to describe image: {err}"))
            except:
                pass
        finally:
            try:
                self.root.after(0, lambda: self.visionize_btn.config(state=tk.NORMAL))
                self.root.after(0, lambda: self.root.config(cursor=""))
            except:
                pass

    # -------------------------- Prompt persistence & countdown helpers --------------------------
    def _init_waiting_prompt(self, seconds: int = 30) -> None:
        """Write waiting placeholder and start an infinite count-up from 0s."""
        try:
            with open(self.prompt_log_path, "w", encoding="utf-8") as f:
                f.write(self.waiting_placeholder)
        except Exception:
            pass
        # Initialize count-up timer
        self._countup_elapsed = 0
        self.status_var.set("⏳ Waiting for prompt: 0s")
        self._start_countup()

    def _start_countup(self) -> None:
        """Start an infinite count-up timer that updates every second until cancelled."""
        def _tick():
            elapsed = getattr(self, "_countup_elapsed", 0)
            self.status_var.set(f"⏳ Waiting for prompt: {elapsed}s")
            self._countup_elapsed = elapsed + 1
            self._countdown_after_id = self.root.after(1000, _tick)
        self._countdown_after_id = self.root.after(0, _tick)

    def _persist_prompt(self, new_text: str) -> None:
        """Keep only the last prompt in MagicInput Prompt.txt and move previous to Prompts Archive.txt."""
        prev = ""
        try:
            if os.path.isfile(self.prompt_log_path):
                with open(self.prompt_log_path, "r", encoding="utf-8", errors="ignore") as f:
                    prev = f.read().strip()
        except Exception:
            prev = ""

        # Prepend previous prompt to archive (top instead of bottom) if it isn't the waiting placeholder and not empty
        if prev and prev != self.waiting_placeholder:
            try:
                sep = "\n" + ("-" * 50) + "\n"
                timestamp = datetime.datetime.now().strftime("%Y-%m-%d %H:%M:%S")
                new_entry = f"[{timestamp}]\n{prev}{sep}"
                
                # Read existing archive content
                existing_content = ""
                try:
                    if os.path.isfile(self.archive_path):
                        with open(self.archive_path, "r", encoding="utf-8", errors="ignore") as f:
                            existing_content = f.read()
                except Exception:
                    existing_content = ""
                
                # Write new entry at top, then existing content
                with open(self.archive_path, "w", encoding="utf-8") as arch:
                    arch.write(new_entry + existing_content)
            except Exception:
                pass

        # Overwrite with new
        with open(self.prompt_log_path, "w", encoding="utf-8") as f:
            f.write(new_text)

    # -------------------------- Context collection helpers --------------------------
    def _collect_project_brief_context(self, max_chars: int = 20000) -> str:
        """Collects content from common brief/overview files in the project root and docs/."""
        candidates = {
            "readme.md", "readme.txt",
            "plan.md", "plan.txt",
            "task.md", "task.txt",
            "mtask.md", "mtask.txt",
            "roadmap.md", "roadmap.txt",
            "overview.md", "overview.txt",
<<<<<<< HEAD
            "summary.md", "summary.txt",
            "description.md", "description.txt",
            "SUMMARY.md", "SUMMARY.txt",
=======
>>>>>>> c75c99d6
            "design.md", "design.txt",
            "requirements.md", "requirements.txt",
            "contributing.md", "changelog.md", "changelog.txt",
        }
        blocks: list[str] = []
        # Root files
        for name in os.listdir(self.app_dir):
            path = os.path.join(self.app_dir, name)
            if os.path.isfile(path) and name.lower() in candidates:
                try:
                    with open(path, "r", encoding="utf-8", errors="ignore") as f:
                        content = f.read()
                    blocks.append(f"# {name}\n{content}\n")
                except Exception:
                    continue
        # docs/ directory (shallow)
        docs_dir = os.path.join(self.app_dir, "docs")
        if os.path.isdir(docs_dir):
            try:
                for name in os.listdir(docs_dir):
                    if not name.lower().endswith((".md", ".txt")):
                        continue
                    path = os.path.join(docs_dir, name)
                    if os.path.isfile(path):
                        with open(path, "r", encoding="utf-8", errors="ignore") as f:
                            content = f.read()
                        blocks.append(f"# docs/{name}\n{content}\n")
            except Exception:
                pass
        joined = "\n\n".join(blocks)
        return joined[:max_chars]

    def _read_prompts_archive(self, max_chars: int = 20000) -> str:
        try:
            if os.path.isfile(self.archive_path):
                with open(self.archive_path, "r", encoding="utf-8", errors="ignore") as f:
                    content = f.read()
                # Keep the first segment (newest-first file) if too large
                if len(content) > max_chars:
                    return content[:max_chars]
        except Exception:
            pass
        return ""

    def _list_open_terminals_windows(self) -> list[tuple[int, str, str]]:
        """Enumerate open terminal-like windows on Windows.

        Returns a list of tuples: (hwnd, window_title, class_name)
        """
        if platform.system() != 'Windows':
            return []

        results: list[tuple[int, str, str]] = []

        # Known terminal window classes and title hints
        terminal_classes = {
            # Classic console (cmd, legacy powershell)
            "ConsoleWindowClass",
            # Windows Terminal is an AppFrame; title contains Windows Terminal
            "ApplicationFrameWindow",
            # ConEmu
            "VirtualConsoleClass",
            "ConEmuMainClass",
            # Alacritty
            "GLFW30",
            # mintty (Git Bash, Cygwin)
            "mintty",
        }
        title_hints = (
            "cmd", "command prompt", "powershell", "pwsh", "windows terminal",
            "git bash", "wsl", "ubuntu", "debian", "alacritty", "conemu", "cygwin", "mintty"
        )

        GetClassNameW = ctypes.windll.user32.GetClassNameW
        GetWindowTextLengthW = ctypes.windll.user32.GetWindowTextLengthW
        GetWindowTextW = ctypes.windll.user32.GetWindowTextW
        IsWindowVisible = ctypes.windll.user32.IsWindowVisible

        EnumWindows = ctypes.windll.user32.EnumWindows
        EnumWindowsProc = ctypes.WINFUNCTYPE(ctypes.c_bool, wintypes.HWND, wintypes.LPARAM)

        def callback(hwnd, lParam):
            try:
                if not IsWindowVisible(hwnd):
                    return True
                # Title
                length = GetWindowTextLengthW(hwnd)
                if length == 0:
                    title = ""
                else:
                    buf = ctypes.create_unicode_buffer(length + 1)
                    GetWindowTextW(hwnd, buf, length + 1)
                    title = buf.value or ""
                # Class
                cls_buf = ctypes.create_unicode_buffer(256)
                GetClassNameW(hwnd, cls_buf, 256)
                cls_name = cls_buf.value or ""

                title_l = title.lower()
                cls_l = cls_name.lower()

                if cls_name in terminal_classes or any(h in title_l for h in title_hints):
                    results.append((int(hwnd), title, cls_name))
            except Exception:
                pass
            return True

        try:
            EnumWindows(EnumWindowsProc(callback), 0)
        except Exception:
            # If EnumWindows fails, return whatever collected
            pass
        return results

    def _ask_terminal_context(self) -> str | None:
        """Popup that lists open terminals (Windows) and lets user paste or attach logs."""
        popup = tk.Toplevel(self.root)
        popup.title("Add Terminal Context (optional)")
        popup.configure(bg=self.current_theme["bg_primary"])
        popup.geometry("720x420")

        outer = tk.Frame(popup, bg=self.current_theme["bg_primary"])
        outer.pack(fill=tk.BOTH, expand=True)

        # Left: terminal list (Windows only)
        left = tk.Frame(outer, bg=self.current_theme["bg_primary"])
        left.pack(side=tk.LEFT, fill=tk.Y, padx=(10, 6), pady=10)
        tk.Label(left, text="Open terminals (Windows):", bg=self.current_theme["bg_primary"], fg=self.current_theme["text_primary"]).pack(anchor="w")
        term_list = tk.Listbox(left, height=14, width=36, activestyle="dotbox")
        term_list.pack(fill=tk.Y, expand=False, pady=(4, 6))

        actions = tk.Frame(left, bg=self.current_theme["bg_primary"])
        actions.pack(fill=tk.X)
        def _refresh():
            term_list.delete(0, tk.END)
            items = self._list_open_terminals_windows() if platform.system() == 'Windows' else []
            for hwnd, title, cls in items:
                term_list.insert(tk.END, f"[{cls}] {title}  (hwnd={hwnd})")
            if not items:
                term_list.insert(tk.END, "No terminals detected. You can still paste or add from files.")
        def _activate():
            sel = term_list.curselection()
            if not sel:
                return
            line = term_list.get(sel[0])
            try:
                hwnd = int(line.rsplit("=",1)[-1].rstrip(")"))
                ctypes.windll.user32.SetForegroundWindow(hwnd)
            except Exception:
                pass
        tk.Button(actions, text="Refresh", command=_refresh, bg=self.current_theme["bg_secondary"], fg=self.current_theme["text_primary"], relief="flat").pack(side=tk.LEFT)
        tk.Button(actions, text="Activate", command=_activate, bg=self.current_theme["bg_secondary"], fg=self.current_theme["text_primary"], relief="flat").pack(side=tk.LEFT, padx=(6,0))

        help_lbl = tk.Label(left,
            text="Tip: Activate a terminal, press Ctrl+A then Ctrl+C (or Ctrl+Shift+C),\nthen use 'Paste Clipboard' to insert here.",
            justify="left",
            bg=self.current_theme["bg_primary"], fg=self.current_theme["text_secondary"])
        help_lbl.pack(anchor="w", pady=(6,0))

        # Right: text editor
        right = tk.Frame(outer, bg=self.current_theme["bg_primary"])
        right.pack(side=tk.RIGHT, fill=tk.BOTH, expand=True, padx=(6,10), pady=10)
        tk.Label(right, text="Terminal context:", bg=self.current_theme["bg_primary"], fg=self.current_theme["text_primary"]).pack(anchor="w")
        # Improved readability: larger monospace font and themed caret
        txt = scrolledtext.ScrolledText(
            right,
            wrap=tk.WORD,
            height=15,
            bg=self.current_theme["bg_tertiary"],
            fg=self.current_theme["text_primary"],
            insertbackground=self.current_theme["accent_blue"],
            font=("Consolas", 11)
        )
        txt.pack(fill=tk.BOTH, expand=True, pady=(4, 6))

        # Configure keyword-specific tags
        txt.tag_config("kw_vector", foreground=self.current_theme["accent_purple"], font=("Consolas", 11, "bold"))
        txt.tag_config("kw_mockup", foreground=self.current_theme["accent_orange"], font=("Consolas", 11, "bold"))
        txt.tag_config("kw_rgb", foreground=self.current_theme["accent_blue"], font=("Consolas", 11, "bold"))
        txt.tag_config("kw_cmyk", foreground=self.current_theme["accent_blue"], font=("Consolas", 11, "bold"))
        txt.tag_config("kw_dpi", foreground=self.current_theme["accent_green"], font=("Consolas", 11, "bold"))
        txt.tag_config("kw_pantone", foreground=self.current_theme["accent_red"], font=("Consolas", 11, "bold"))

        def _highlight_keywords():
            try:
                # Clear existing keyword tags
                for tag in ("kw_vector", "kw_mockup", "kw_rgb", "kw_cmyk", "kw_dpi", "kw_pantone"):
                    txt.tag_remove(tag, "1.0", tk.END)

                patterns = [
                    ("vector tracing", "kw_vector"),
                    ("mockup", "kw_mockup"),
                    ("rgb", "kw_rgb"),
                    ("cmyk", "kw_cmyk"),
                    ("dpi", "kw_dpi"),
                    ("pantone", "kw_pantone"),
                ]

                for needle, tag in patterns:
                    start = "1.0"
                    while True:
                        idx = txt.search(needle, start, stopindex=tk.END, nocase=True)
                        if not idx:
                            break
                        end = f"{idx}+{len(needle)}c"
                        txt.tag_add(tag, idx, end)
                        start = end
            except Exception:
                pass

        # Bottom bar
        btn_bar = tk.Frame(right, bg=self.current_theme["bg_primary"])
        btn_bar.pack(fill=tk.X)
        def _paste_clipboard():
            try:
                data = popup.clipboard_get()
                if data:
                    txt.insert(tk.END, ("\n" if txt.get("1.0", tk.END).strip() else "") + data)
                    _highlight_keywords()
            except Exception:
                pass
        def _add_files():
            paths = filedialog.askopenfilenames(title="Select log/text files", filetypes=[["Text", "*.txt *.log *.md"], ["All", "*.*"]])
            for p in paths:
                try:
                    with open(p, "r", encoding="utf-8", errors="ignore") as f:
                        txt.insert(tk.END, f"\n\n# {os.path.basename(p)}\n" + f.read())
                        _highlight_keywords()
                except Exception:
                    pass
        tk.Button(btn_bar, text="Paste Clipboard", command=_paste_clipboard, bg=self.current_theme["bg_secondary"], fg=self.current_theme["text_primary"], relief="flat").pack(side=tk.LEFT)
        tk.Button(btn_bar, text="Add From Files…", command=_add_files, bg=self.current_theme["bg_secondary"], fg=self.current_theme["text_primary"], relief="flat").pack(side=tk.LEFT, padx=(6,0))

        chosen: list[str] = []
        def _ok():
            chosen.append(txt.get("1.0", tk.END).strip())
            popup.destroy()
        def _cancel():
            popup.destroy()
        tk.Button(btn_bar, text="Cancel", command=_cancel, bg=self.current_theme["bg_secondary"], fg=self.current_theme["text_primary"], relief="flat").pack(side=tk.RIGHT)
        tk.Button(btn_bar, text="OK", command=_ok, bg=self.current_theme["accent_blue"], fg=self.current_theme["text_primary"], relief="flat").pack(side=tk.RIGHT, padx=(6,0))

        # Highlight on edits as the user types/pastes
        txt.bind("<KeyRelease>", lambda e: _highlight_keywords())

        _refresh()
        popup.grab_set()
        txt.focus_set()
        # Initial highlight (no-op if empty)
        _highlight_keywords()
        popup.wait_window()
        return chosen[0] if chosen else None

    def _insert_description_into_text(self, description: str) -> None:
        current_text = self.text_input.get("1.0", tk.END).strip()
        
        # Format the description professionally
        formatted_description = (
            "\n\nAnalysis:\n"
            f"{description.strip()}\n"
        )
        
        if current_text:
            self.text_input.insert(tk.END, formatted_description)
        else:
            # If no text exists, add a basic prompt first
            self.text_input.insert(tk.END, "Analyze the attached image." + formatted_description)
        
        self.text_input.see(tk.END)  # Scroll to end

    # Add config load/save and settings dialog methods near other helpers
    def _load_config(self):
        try:
            if os.path.isfile(self.config_path):
                with open(self.config_path, "r", encoding="utf-8") as f:
                    data = json.load(f)
                # Load multi-key set (fallback to single key)
                keys = data.get("gemini_api_keys")
                if isinstance(keys, list) and keys:
                    self.api_keys = [k for k in keys if isinstance(k, str) and k.strip()]
                    self.active_key_index = int(data.get("active_key_index", 0)) if self.api_keys else 0
                    self.api_key = (self.api_keys[self.active_key_index]
                                    if self.api_keys and 0 <= self.active_key_index < len(self.api_keys)
                                    else None)
                else:
                    self.api_key = data.get("gemini_api_key")
                    if self.api_key:
                        self.api_keys = [self.api_key]
                        self.active_key_index = 0
                # Model name
                self.model_name = data.get("model", self.model_name)
                self.auto_refine = data.get("auto_refine", False)
                # Load UI preferences if present
                try:
                    prefs = data.get("ui_prefs", {})
                    # Theme
                    theme = prefs.get("theme")
                    if theme in ("dark", "light"):
                        desired_dark = (theme == "dark")
                        if desired_dark != getattr(self, "is_dark_theme", True):
                            # Toggle to desired theme
                            self._toggle_theme()
                    # Mode (supports legacy 'connections' -> 'plan')
                    mode = prefs.get("mode")
                    if mode == "connections":
                        mode = "plan"
                    if mode in ("plan", "describe", "combine"):
                        try:
                            self.mode_var.set(mode)
                        except Exception:
                            pass
                    # Context toggles
                    try:
                        inc_ctx = bool(prefs.get("include_context", True))
                        self.include_context_var.set(inc_ctx)
                        self._on_toggle_include_context()
                    except Exception:
                        pass
                    try:
                        self.include_project_var.set(bool(prefs.get("include_project", True)))
                    except Exception:
                        pass
                    try:
                        self.include_archive_var.set(bool(prefs.get("include_archive", True)))
                    except Exception:
                        pass
                    try:
                        self.include_terminal_var.set(bool(prefs.get("include_terminal", True)))
                    except Exception:
                        pass
                    # Ensure preferences are persisted under ui_prefs section
                    try:
                        self._save_config()
                    except Exception:
                        pass
                except Exception:
                    pass
        except Exception:
            pass

    def _save_config(self):
        # Persist API/feature flags
        data = {
            "gemini_api_key": self.api_key,  # legacy compatibility
            "gemini_api_keys": self.api_keys,
            "active_key_index": self.active_key_index,
            "model": self.model_name,
            "auto_refine": self.auto_refine,
        }
        # Persist UI prefs
        try:
            ui_prefs = {
                "theme": "dark" if getattr(self, "is_dark_theme", True) else "light",
                "mode": getattr(self, "mode_var", tk.StringVar(value="plan")).get(),
                "include_context": bool(getattr(self, "include_context_var", tk.BooleanVar(value=True)).get()),
                "include_project": bool(getattr(self, "include_project_var", tk.BooleanVar(value=True)).get()),
                "include_archive": bool(getattr(self, "include_archive_var", tk.BooleanVar(value=True)).get()),
                "include_terminal": bool(getattr(self, "include_terminal_var", tk.BooleanVar(value=True)).get()),
            }
            data["ui_prefs"] = ui_prefs
        except Exception:
            pass
        try:
            with open(self.config_path, "w", encoding="utf-8") as f:
                json.dump(data, f)
        except Exception as e:
            messagebox.showerror("Config Error", f"Unable to save config: {e}")

    def _on_prefs_changed(self) -> None:
        """Save UI preferences immediately on change."""
        try:
            self._save_config()
        except Exception:
            pass

    def _open_settings(self):
        dialog = tk.Toplevel(self.root)
        dialog.title("Settings")
        dialog.configure(bg=self.current_theme["bg_primary"])
        dialog.resizable(False, False)

        # Container frames
        wrap = tk.Frame(dialog, bg=self.current_theme["bg_primary"]) 
        wrap.pack(fill=tk.BOTH, expand=True, padx=12, pady=10)

        # ----- Model selection -----
        tk.Label(wrap, text="Model", bg=self.current_theme["bg_primary"], fg=self.current_theme["text_primary"], font=(None, 10, "bold")).pack(anchor="w")
        models = [
            "gemini-2.5-flash",
            "gemini-2.5-flash-lite-preview-06-17",
            "gemini-2.5-flash-preview-05-20",
            "gemini-2.5-flash-preview-04-17",
            "gemini-2.0-flash",
            "gemini-2.0-flash-preview-image-generation",
            "gemini-1.5-flash",
            "gemini-1.5-pro",
            "gemini-1.5-flash-latest",
        ]
        model_var = tk.StringVar(value=self.model_name)
        model_combo = ttk.Combobox(wrap, textvariable=model_var, values=models, state="readonly")
        model_combo.pack(fill=tk.X, pady=(2, 10))

        # ----- API keys (multi) -----
        tk.Label(wrap, text="Gemini API Keys", bg=self.current_theme["bg_primary"], fg=self.current_theme["text_primary"], font=(None, 10, "bold")).pack(anchor="w")
        keys_frame = tk.Frame(wrap, bg=self.current_theme["bg_primary"]) 
        keys_frame.pack(fill=tk.BOTH, expand=True)
        listbox = tk.Listbox(keys_frame, height=6, bg=self.current_theme["bg_tertiary"], fg=self.current_theme["text_primary"], selectbackground=self.current_theme["accent_blue"], activestyle="none")
        listbox.pack(side=tk.LEFT, fill=tk.BOTH, expand=True, pady=(2, 6))

        def _mask(k: str) -> str:
            k = k or ""
            return ("*" * max(0, len(k) - 4)) + k[-4:]

        def _refresh_keys():
            listbox.delete(0, tk.END)
            for i, k in enumerate(self.api_keys or []):
                suffix = "  (active)" if i == self.active_key_index else ""
                listbox.insert(tk.END, f"{_mask(k)}{suffix}")

        btns = tk.Frame(keys_frame, bg=self.current_theme["bg_primary"]) 
        btns.pack(side=tk.LEFT, padx=(8,0), anchor="n")

        def _add_key():
            sub = tk.Toplevel(dialog)
            sub.title("Add API Key")
            sub.configure(bg=self.current_theme["bg_primary"]) 
            tk.Label(sub, text="Paste API Key:", bg=self.current_theme["bg_primary"], fg=self.current_theme["text_primary"]).pack(anchor="w", padx=10, pady=(10,0))
            sv = tk.StringVar()
            ent = tk.Entry(sub, textvariable=sv, width=48, show="*", bg=self.current_theme["bg_tertiary"], fg=self.current_theme["text_primary"]) 
            ent.pack(padx=10, pady=6)
            def _ok():
                val = sv.get().strip()
                if val:
                    self.api_keys.append(val)
                    _refresh_keys()
                sub.destroy()
            tk.Button(sub, text="Add", command=_ok, bg=self.current_theme["accent_blue"], fg=self.current_theme["text_primary"], relief="flat").pack(pady=(0,10))
            sub.grab_set()

        def _edit_key():
            sel = listbox.curselection()
            if not sel:
                return
            idx = sel[0]
            sub = tk.Toplevel(dialog)
            sub.title("Edit API Key")
            sub.configure(bg=self.current_theme["bg_primary"]) 
            tk.Label(sub, text="Edit API Key:", bg=self.current_theme["bg_primary"], fg=self.current_theme["text_primary"]).pack(anchor="w", padx=10, pady=(10,0))
            sv = tk.StringVar(value=self.api_keys[idx])
            ent = tk.Entry(sub, textvariable=sv, width=48, show="*", bg=self.current_theme["bg_tertiary"], fg=self.current_theme["text_primary"]) 
            ent.pack(padx=10, pady=6)
            def _ok():
                self.api_keys[idx] = sv.get().strip()
                _refresh_keys()
                sub.destroy()
            tk.Button(sub, text="Save", command=_ok, bg=self.current_theme["accent_blue"], fg=self.current_theme["text_primary"], relief="flat").pack(pady=(0,10))
            sub.grab_set()

        def _remove_key():
            sel = listbox.curselection()
            if not sel:
                return
            idx = sel[0]
            del self.api_keys[idx]
            if self.active_key_index >= len(self.api_keys):
                self.active_key_index = max(0, len(self.api_keys) - 1)
            _refresh_keys()

        def _move(delta: int):
            sel = listbox.curselection()
            if not sel:
                return
            idx = sel[0]
            new = idx + delta
            if 0 <= new < len(self.api_keys):
                self.api_keys[idx], self.api_keys[new] = self.api_keys[new], self.api_keys[idx]
                if self.active_key_index == idx:
                    self.active_key_index = new
                elif self.active_key_index == new:
                    self.active_key_index = idx
                _refresh_keys()
                listbox.selection_clear(0, tk.END)
                listbox.selection_set(new)

        tk.Button(btns, text="Add", command=_add_key, bg=self.current_theme["accent_blue"], fg=self.current_theme["text_primary"], relief="flat", width=10).pack(pady=(2,4))
        tk.Button(btns, text="Edit", command=_edit_key, bg=self.current_theme["button_secondary"], fg=self.current_theme["text_primary"], relief="flat", width=10).pack(pady=4)
        tk.Button(btns, text="Remove", command=_remove_key, bg=self.current_theme["button_danger"], fg=self.current_theme["text_primary"], relief="flat", width=10).pack(pady=4)
        tk.Button(btns, text="Up", command=lambda: _move(-1), bg=self.current_theme["button_secondary"], fg=self.current_theme["text_primary"], relief="flat", width=10).pack(pady=4)
        tk.Button(btns, text="Down", command=lambda: _move(1), bg=self.current_theme["button_secondary"], fg=self.current_theme["text_primary"], relief="flat", width=10).pack(pady=4)

        # Auto refine
        auto_var = tk.BooleanVar(value=self.auto_refine)
        chk = tk.Checkbutton(
            wrap,
            text="Auto refine prompt before send",
            variable=auto_var,
            bg=self.current_theme["bg_primary"],
            fg=self.current_theme["text_primary"],
            selectcolor=self.current_theme["bg_primary"],
            activebackground=self.current_theme["bg_primary"],
            activeforeground=self.current_theme["text_primary"],
        )
        chk.pack(anchor="w", pady=(6, 6))

        # Footer buttons
        footer = tk.Frame(wrap, bg=self.current_theme["bg_primary"]) 
        footer.pack(fill=tk.X)

        def _save():
            # Persist chosen model
            self.model_name = model_var.get().strip() or self.model_name
            # Adjust active key if out-of-range
            if not self.api_keys:
                self.active_key_index = 0
            else:
                self.active_key_index = min(self.active_key_index, len(self.api_keys)-1)
            # Keep legacy field synced and reconfigure client
            self.api_key = (self.api_keys[self.active_key_index] if self.api_keys else None)
            self.auto_refine = auto_var.get()
            self._save_config()
            self._configure_gemini_client()
            dialog.destroy()

        tk.Button(footer, text="Save", command=_save, bg=self.current_theme["accent_blue"], fg=self.current_theme["text_primary"], relief="flat", width=12).pack(side=tk.RIGHT)

        _refresh_keys()
        dialog.grab_set()

    # ---------- Gemini client/config helpers ----------
    def _configure_gemini_client(self) -> None:
        if self.api_keys and 0 <= self.active_key_index < len(self.api_keys):
            key = self.api_keys[self.active_key_index]
        else:
            key = self.api_key
        if key:
            try:
                self.client = genai.Client(api_key=key)
            except Exception:
                self.client = None
        else:
            self.client = None

    def _is_rate_limit_error(self, err: Exception) -> bool:
        msg = str(err).lower()
        return ("429" in msg) or ("rate limit" in msg) or ("quota" in msg) or ("resource" in msg and "exhaust" in msg)

    def _rotate_api_key(self) -> bool:
        if not self.api_keys:
            return False
        start = self.active_key_index
        self.active_key_index = (self.active_key_index + 1) % len(self.api_keys)
        self.api_key = self.api_keys[self.active_key_index]
        self._configure_gemini_client()
        return self.active_key_index != start

    def _with_key_failover(self, func):
        tries = max(1, len(self.api_keys))
        last_err = None
        for _ in range(tries):
            try:
                return func()
            except Exception as e:
                last_err = e
                if self._is_rate_limit_error(e) and self._rotate_api_key():
                    continue
                raise
        if last_err:
            raise last_err


# ---------------------------------------------------------------------- entry-point

def main() -> None:
    if platform.system() == 'Windows':
        root = TkinterDnD.Tk()
    else:
        root = tk.Tk()

    app = InputPopup(root)
    # Route window close through centralized shutdown
    root.protocol("WM_DELETE_WINDOW", lambda: app.shutdown(source='wm_delete'))

    # Signal handlers for graceful shutdown (Ctrl+C, termination, and Windows console break)
    try:
        signal.signal(signal.SIGINT, lambda s, f: app.shutdown(source='sigint'))
    except Exception:
        pass
    try:
        signal.signal(signal.SIGTERM, lambda s, f: app.shutdown(source='sigterm'))
    except Exception:
        pass
    # SIGBREAK is Windows-specific; guard usage
    if hasattr(signal, 'SIGBREAK'):
        try:
            signal.signal(signal.SIGBREAK, lambda s, f: app.shutdown(source='sigbreak'))
        except Exception:
            pass

    root.mainloop()


if __name__ == "__main__":
    main()<|MERGE_RESOLUTION|>--- conflicted
+++ resolved
@@ -2628,12 +2628,6 @@
             "mtask.md", "mtask.txt",
             "roadmap.md", "roadmap.txt",
             "overview.md", "overview.txt",
-<<<<<<< HEAD
-            "summary.md", "summary.txt",
-            "description.md", "description.txt",
-            "SUMMARY.md", "SUMMARY.txt",
-=======
->>>>>>> c75c99d6
             "design.md", "design.txt",
             "requirements.md", "requirements.txt",
             "contributing.md", "changelog.md", "changelog.txt",
